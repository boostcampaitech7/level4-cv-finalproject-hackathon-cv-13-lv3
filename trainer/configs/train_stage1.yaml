# Copyright (2024) Tsinghua University, Bytedance Ltd. and/or its affiliates
#
# Licensed under the Apache License, Version 2.0 (the "License");
# you may not use this file except in compliance with the License.
# You may obtain a copy of the License at
#
#     http://www.apache.org/licenses/LICENSE-2.0
#
# Unless required by applicable law or agreed to in writing, software
# distributed under the License is distributed on an "AS IS" BASIS,
# WITHOUT WARRANTIES OR CONDITIONS OF ANY KIND, either express or implied.
# See the License for the specific language governing permissions and
# limitations under the License.
project_name : 'Salmonn'
model:
  torch_compile_mode: "max-autotune"
  liger_kernel: True
  # paths
  llama_path: "meta-llama/Llama-3.2-3B-Instruct"
<<<<<<< HEAD
  whisper_path: "openai/whisper-large-v3-turbo" #"openai/whisper-large-v2"
=======
  whisper_path: "openai/whisper-large-v3" #"openai/whisper-large-v2"
>>>>>>> 64f38266
  beats_path: "/data/dataset/pretrained/BEATs_iter3_plus_AS2M_finetuned_on_AS2M_cpt2.pt"
  #Ced_path:  "/data/dataset/pretrained/audiotransformer_base_mAP_4999.pt"

  token: ""

  ckpt: "" #"model ckpt" # if not "", load model from ckpt for training or evaluation

  freeze_whisper: True
  freeze_beats: True

  # window-level Q-Former
  use_speech_Qformer: True
  freeze_speech_QFormer: False
  window_level_Qformer: True
  num_speech_query_token: 1
  second_per_window: 0.333333
  second_stride: 0.333333

  speech_llama_proj_model: ""
  freeze_speech_llama_proj: False

  # LoRA
  lora: True
  lora_rank: 8
  lora_alpha: 32
  lora_dropout: 0.1

  multi_prompt: True
  prompt_template: "USER: {}\nASSISTANT:"
  prompt_path: "prompts/train_prompt.json"
  test_prompt_path: "prompts/test_prompt.json"
  max_txt_len: 300
  end_sym: "<|end_of_text|>"   # TODO: change eos token

datasets:
  prefix: "/data/dataset"
  
<<<<<<< HEAD
  train_ann_path: "/data/dataset/new_jsons/rms_volume_0/stage1_train_indented_99.json" #"/data/dataset/stage1_train_99.json"
  valid_ann_path: "/data/dataset/new_jsons/rms_volume_0/stage1_train_indented_1.json" #"/data/dataset/stage1_valid_01.json"
  test_ann_path: "/data/dataset/test_aac.json"

  whisper_path: "openai/whisper-large-v3-turbo" # "openai/whisper-large-v2"
=======
  train_ann_path: "/data/dataset/stage1_train_99.json"
  valid_ann_path: "/data/dataset/stage1_valid_01.json"
  test_ann_path: "/data/dataset/test_aac.json"

  whisper_path: "openai/whisper-large-v3" # "openai/whisper-large-v2"
>>>>>>> 64f38266

run:
  # log & settings
  seed: 42
  output_dir: "outputs_stage1_only"
  evaluate: False # if True, only evaluate model on test data
<<<<<<< HEAD
  exp_name: "llama-whisperv3turbo-BEATs-remove-rmsVol0"
=======
  exp_name: "TinyLlama/TinyLlama_v1.1"
>>>>>>> 64f38266

  log_freq: 5
  log_level_warning: True # log level이 Info면 모델의 layer도 전부 출력
  epoch_based: False
  iters_per_epoch: 3000
  accum_grad_iters: 1
  batch_size_train: 8
  batch_size_eval: 16
  num_workers: 8

  device: "cuda"
  use_distributed: True
  amp: True
  world_size: 2
  dist_url: "env://"

  # optimizer & scheduler
  optims:
    max_epoch: 5
    warmup_steps: 1000
    warmup_start_lr: 1e-6
    init_lr: 3e-5
    min_lr: 1e-5
    weight_decay: 0.05
    beta2: 0.999

    use_apollo: True
    rank: 1
    scale_type: 'tensor'
    scale: 128
    update_proj_gap: 200
    <|MERGE_RESOLUTION|>--- conflicted
+++ resolved
@@ -17,11 +17,7 @@
   liger_kernel: True
   # paths
   llama_path: "meta-llama/Llama-3.2-3B-Instruct"
-<<<<<<< HEAD
   whisper_path: "openai/whisper-large-v3-turbo" #"openai/whisper-large-v2"
-=======
-  whisper_path: "openai/whisper-large-v3" #"openai/whisper-large-v2"
->>>>>>> 64f38266
   beats_path: "/data/dataset/pretrained/BEATs_iter3_plus_AS2M_finetuned_on_AS2M_cpt2.pt"
   #Ced_path:  "/data/dataset/pretrained/audiotransformer_base_mAP_4999.pt"
 
@@ -59,30 +55,18 @@
 datasets:
   prefix: "/data/dataset"
   
-<<<<<<< HEAD
   train_ann_path: "/data/dataset/new_jsons/rms_volume_0/stage1_train_indented_99.json" #"/data/dataset/stage1_train_99.json"
   valid_ann_path: "/data/dataset/new_jsons/rms_volume_0/stage1_train_indented_1.json" #"/data/dataset/stage1_valid_01.json"
   test_ann_path: "/data/dataset/test_aac.json"
 
   whisper_path: "openai/whisper-large-v3-turbo" # "openai/whisper-large-v2"
-=======
-  train_ann_path: "/data/dataset/stage1_train_99.json"
-  valid_ann_path: "/data/dataset/stage1_valid_01.json"
-  test_ann_path: "/data/dataset/test_aac.json"
-
-  whisper_path: "openai/whisper-large-v3" # "openai/whisper-large-v2"
->>>>>>> 64f38266
 
 run:
   # log & settings
   seed: 42
   output_dir: "outputs_stage1_only"
   evaluate: False # if True, only evaluate model on test data
-<<<<<<< HEAD
   exp_name: "llama-whisperv3turbo-BEATs-remove-rmsVol0"
-=======
-  exp_name: "TinyLlama/TinyLlama_v1.1"
->>>>>>> 64f38266
 
   log_freq: 5
   log_level_warning: True # log level이 Info면 모델의 layer도 전부 출력
@@ -103,6 +87,7 @@
   optims:
     max_epoch: 5
     warmup_steps: 1000
+    warmup_steps: 1000
     warmup_start_lr: 1e-6
     init_lr: 3e-5
     min_lr: 1e-5
