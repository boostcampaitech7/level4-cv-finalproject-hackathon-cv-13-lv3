# Copyright (2024) Tsinghua University, Bytedance Ltd. and/or its affiliates
#
# Licensed under the Apache License, Version 2.0 (the "License");
# you may not use this file except in compliance with the License.
# You may obtain a copy of the License at
#
#     http://www.apache.org/licenses/LICENSE-2.0
#
# Unless required by applicable law or agreed to in writing, software
# distributed under the License is distributed on an "AS IS" BASIS,
# WITHOUT WARRANTIES OR CONDITIONS OF ANY KIND, either express or implied.
# See the License for the specific language governing permissions and
# limitations under the License.
project_name : 'Salmonn'
model:
<<<<<<< HEAD
  liger_kernel: True
=======
  torch_compile_mode: "max-autotune"
  liger_kernel: False
>>>>>>> 5a4fb984
  # paths
  llama_path: "meta-llama/Llama-3.2-3B-Instruct"
  whisper_path: "openai/whisper-large-v3" #"openai/whisper-large-v2"
  beats_path: "/data/dataset/pretrained/BEATs_iter3_plus_AS2M_finetuned_on_AS2M_cpt2.pt"

  token: "" # "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" # for Gemma  #"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"  # Use hf token to access gated repositories

  ckpt: "" #"model ckpt" # if not "", load model from ckpt for training or evaluation

  freeze_whisper: True
  freeze_beats: True

  # window-level Q-Former
  use_speech_Qformer: True
  freeze_speech_QFormer: False
  window_level_Qformer: True
  num_speech_query_token: 1
  second_per_window: 0.333333
  second_stride: 0.333333

  speech_llama_proj_model: ""
  freeze_speech_llama_proj: False

  # LoRA (utils.py에서 참고)
  lora:
    use_lora: True
    lora_type: "lora", # [lora, adalora, llama-adapter]
    rank: 8
    alpha: 32
    dropout: 0.1
    target_modules: None # ["q_proj", "k_proj", "v_proj", "o_proj"]
    # 추가 옵션
    # init_r: 12
    # beta1: 0.85
    # beta2: 0.85
    # adapter_len: 32
    # adapter_layers: 30

  # Multi-Prompt
  multi_prompt: True
  prompt_template: "USER: {}\nASSISTANT:"
  prompt_path: "prompts/train_prompt.json"
  test_prompt_path: "prompts/test_prompt.json"
  max_txt_len: 300
  end_sym: "<|end_of_text|>"   # TODO: change eos token

datasets:
  prefix: "/data/dataset"
  
  train_ann_path: "/data/dataset/stage1_train_90.json"
  valid_ann_path: "/data/dataset/stage1_valid_10.json"
  test_ann_path: "/data/dataset/test_aac.json"

  whisper_path: "openai/whisper-large-v3" # "openai/whisper-large-v2"

run:
  # log & settings
  seed: 42
  output_dir: "outputs_stage1_only"
  evaluate: False # if True, only evaluate model on test data
  exp_name: "llama-3.2-1B-1percent-stage1"

  log_freq: 5
  log_level_warning: True # log level이 Info면 모델의 layer도 전부 출력
  epoch_based: False
  iters_per_epoch: 3000
  accum_grad_iters: 1
  batch_size_train: 8
  batch_size_eval: 8
  num_workers: 8

  device: "cuda"
  use_distributed: True
  amp: True
  world_size: 2
  dist_url: "env://"

  # optimizer & scheduler
  optims:
    max_epoch: 5
    warmup_steps: 3000
    warmup_start_lr: 1e-6
    init_lr: 3e-5
    min_lr: 1e-5
    weight_decay: 0.05
    beta2: 0.999<|MERGE_RESOLUTION|>--- conflicted
+++ resolved
@@ -13,12 +13,8 @@
 # limitations under the License.
 project_name : 'Salmonn'
 model:
-<<<<<<< HEAD
-  liger_kernel: True
-=======
   torch_compile_mode: "max-autotune"
   liger_kernel: False
->>>>>>> 5a4fb984
   # paths
   llama_path: "meta-llama/Llama-3.2-3B-Instruct"
   whisper_path: "openai/whisper-large-v3" #"openai/whisper-large-v2"
