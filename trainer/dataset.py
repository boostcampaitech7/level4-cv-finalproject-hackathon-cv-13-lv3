# Copyright (2024) Tsinghua University, Bytedance Ltd. and/or its affiliates
#
# Licensed under the Apache License, Version 2.0 (the "License");
# you may not use this file except in compliance with the License.
# You may obtain a copy of the License at
#
#     http://www.apache.org/licenses/LICENSE-2.0
#
# Unless required by applicable law or agreed to in writing, software
# distributed under the License is distributed on an "AS IS" BASIS,
# WITHOUT WARRANTIES OR CONDITIONS OF ANY KIND, either express or implied.
# See the License for the specific language governing permissions and
# limitations under the License.

import json

import torch
from torch.utils.data import Dataset
from torch.nn.utils.rnn import pad_sequence
import soundfile as sf
import numpy as np
from transformers import WhisperFeatureExtractor
import librosa

import torchaudio


class SALMONNDataset(Dataset):
    def __init__(self, prefix, ann_path, whisper_path):
        super().__init__()
        # 데이터 경로 설정
        self.prefix = prefix
        # json 파일 로드
<<<<<<< HEAD
        data = json.load(open(ann_path, "r"))["annotation"]
        
        self.annotation = data
=======
        self.annotation = json.load(open(ann_path, "r"))["annotation"]
>>>>>>> 64f38266
        # Whisper 모델 로드 (특히 음성 데이터를 처리하는 모델)
        self.wav_processor = WhisperFeatureExtractor.from_pretrained(whisper_path)
        
        # TODO: BEAT 모델도 가져와서 task 별로 audio를 처리해야되지 않나?

    def __len__(self):
        return len(self.annotation)

    def collater(self, samples):
        # 배치 내 샘플들을 하나로 모음
        samples_spectrogram = [s["spectrogram"] for s in samples]
        cat_spectrogram = torch.stack(samples_spectrogram, dim=0)

        # 오디오 데이터 로드
        raw_wav = [torch.from_numpy(s["raw_wav"]) for s in samples]
        # 오디오 길이 계산
        raw_wav_length = torch.tensor([len(s["raw_wav"]) for s in samples])
        # 오디오 패딩
        raw_wav = pad_sequence(raw_wav, batch_first=True, padding_value=0)
        # 패딩 마스크 생성 (어디까지가 실제 오디오인지 표시)
        paddding_mask = torch.arange(raw_wav.size(1)).unsqueeze(0) >= raw_wav_length.unsqueeze(1)
        
        # 텍스트, 작업 유형, 질문 추출
        text = [s["text"] for s in samples]
        task = [s["task"] for s in samples]
        Q = [s["Q"] for s in samples]
        id = [s["id"] for s in samples]

        return {
            "spectrogram": cat_spectrogram,
            "raw_wav": raw_wav,
            "padding_mask": paddding_mask,
            "text": text,
            "task": task,
            "Q": Q,
            "id": id,
        }

    def __getitem__(self, index):
        ann = self.annotation[index]
        audio_path = (self.prefix + '/' + ann["path"]).replace("//", "/")
        try:
            # audio = 오디오 데이터, sr = 샘플링 레이트 (1초당 샘플 수, 샘플 = 오디오 데이터 단위)
            audio, sr = sf.read(audio_path)
        except:
            print(f"Failed to load {audio_path}. Load 0-th sample for now")
            audio, sr = sf.read(self.prefix + '/' + self.annotation[0]["path"])
        
        if len(audio.shape) == 2: # stereo to mono
            audio = audio[:, 0] # 한 채널만 선택해서 사용

        # 확장된 오디오 데이터 처리
        #if "expand_wav" in ann:
            # p = 확장된 오디오 데이터 경로
            #for p in ann["expand_wav"]:
                #expand_audio, _ = sf.read(self.prefix + '/' + p)
                #if len(expand_audio.shape) == 2:
                    #expand_audio = expand_audio[:, 0]
                # sil = 무음 데이터
                #sil = np.zeros(int(sr/10), dtype=float)
                # 원본 오디오와 확장 오디오 사이에 짧은 무음 데이터를 넣어서 구분
                #audio = np.concatenate((audio, sil, expand_audio), axis=0)
        
        # 오디오 데이터가 1초 미만이면 무음 데이터를 추가해서 1초 이상으로 만듦
        if len(audio) < sr: # pad audio to at least 1s
            sil = np.zeros(sr - len(audio), dtype=float) # 무음 데이터 생성
            audio = np.concatenate((audio, sil), axis=0) # 원본 오디오와 무음 데이터 연결

        # Whisper 모델이 사용하는 샘플링 레이트와 다르면 샘플링 레이트 조정
        if sr != self.wav_processor.sampling_rate: # TODO. use more efficient implementation            
            # Whisper 모델의 sr에 맞게 샘플링 (librosa.resample = 고품질이지만 느림)
            # scipy.signal.resample = 빠르지만 품질이 떨어짐, 다른 방법으로 교체 가능
            #audio = librosa.resample(audio, orig_sr=sr, target_sr=self.wav_processor.sampling_rate)
            resampler = torchaudio.transforms.Resample(orig_freq=sr, new_freq=self.wav_processor.sampling_rate)
            audio = resampler(torch.tensor(audio)).numpy()
            sr = self.wav_processor.sampling_rate

        # 오디오 데이터 30초로 자르기
        audio = audio[: sr * 30] # truncate audio to at most 30s

        # 오디오 데이터를 특징 벡터로 변환
        spectrogram = self.wav_processor(audio, sampling_rate=sr, return_tensors="pt")["input_features"].squeeze()
        text = ann["text"] # 텍스트 추출
        # get(key, default)
        task = ann.get("task", "asr") # 작업 유형 추출
        Q = ann.get("Q", "") # 질문 추출

        return {
            "spectrogram": spectrogram,
            "raw_wav": audio,
            "text": text,
            "task": task,
            "Q": Q,
            "id": ann["path"],
        }<|MERGE_RESOLUTION|>--- conflicted
+++ resolved
@@ -31,13 +31,9 @@
         # 데이터 경로 설정
         self.prefix = prefix
         # json 파일 로드
-<<<<<<< HEAD
         data = json.load(open(ann_path, "r"))["annotation"]
         
         self.annotation = data
-=======
-        self.annotation = json.load(open(ann_path, "r"))["annotation"]
->>>>>>> 64f38266
         # Whisper 모델 로드 (특히 음성 데이터를 처리하는 모델)
         self.wav_processor = WhisperFeatureExtractor.from_pretrained(whisper_path)
         
