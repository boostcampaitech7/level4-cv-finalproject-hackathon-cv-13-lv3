# Copyright (2024) Tsinghua University, Bytedance Ltd. and/or its affiliates
#
# Licensed under the Apache License, Version 2.0 (the "License");
# you may not use this file except in compliance with the License.
# You may obtain a copy of the License at
#
#     http://www.apache.org/licenses/LICENSE-2.0
#
# Unless required by applicable law or agreed to in writing, software
# distributed under the License is distributed on an "AS IS" BASIS,
# WITHOUT WARRANTIES OR CONDITIONS OF ANY KIND, either express or implied.
# See the License for the specific language governing permissions and
# limitations under the License.

import logging
import json
import contextlib
import random

import torch
import torch.nn as nn
import torch.nn.functional as F
from transformers import StoppingCriteriaList, AutoTokenizer, AutoModelForCausalLM, AutoConfig
from peft import LoraConfig, TaskType, get_peft_model

from .Qformer_sdpa import BertConfig, BertLMHeadModel
from .modeling_llama import LlamaForCausalLM
from .modeling_whisper import WhisperModel
from .beats.BEATs import BEATsConfig, BEATs
from .utils import StoppingCriteriaSub
from models.ced.audiotransformer import AudioTransformer, CEDConfig
#from models.ced.audiotransformer_pad import AudioTransformer, CEDConfig

from liger_kernel.transformers import AutoLigerKernelForCausalLM

import os

class SALMONN(nn.Module):
    @classmethod # static method (cls를 통해 클래스에 접근)
    def init_speech_Qformer(cls, num_query_token, speech_width, num_hidden_layers=2):
        encoder_config = BertConfig.from_pretrained("bert-base-uncased",
                                                    low_cpu_mem_usage=True,  # CPU 메모리 사용 최소화
                                                    torch_dtype="auto")         # 자동 혼합 정밀도) # BERT의 기본 설정 로드
        encoder_config.num_hidden_layers = num_hidden_layers
        encoder_config.encoder_width = speech_width
        # insert cross-attention layer every other block
        encoder_config.add_cross_attention = True
        encoder_config.cross_attention_freq = 1
        encoder_config.query_length = num_query_token
        Qformer = BertLMHeadModel(config=encoder_config) # BERT 모델 초기화szw
        # 0으로 초기화된 Query Token 생성
        query_tokens = nn.Parameter(
            torch.zeros(1, num_query_token, encoder_config.hidden_size) 
        )
        query_tokens.data.normal_(mean=0.0, std=encoder_config.initializer_range) # Query Token 정규분포로 초기화
        return Qformer, query_tokens

    @property
    def device(self):
        return list(self.parameters())[0].device

    def maybe_autocast(self, dtype=torch.float16):
        # if on cpu, don't use autocast
        # if on gpu, use autocast with dtype if provided, otherwise use torch.float16
        enable_autocast = self.device != torch.device("cpu")

        if enable_autocast:
            return torch.amp.autocast(device_type='cuda', dtype=dtype)
        else:
            return contextlib.nullcontext()

    def __init__(
        self,
        llama_path="",
        whisper_path="",
        freeze_whisper=True,
        beats_path="",
        Ced_path="",
        freeze_beats=True,

        use_speech_Qformer=True,
        num_speech_query_token=1,
        freeze_speech_QFormer=False,
        window_level_Qformer=True,
        second_per_window=0.333333,
        second_stride=0.333333,
        
        speech_llama_proj_model="",
        freeze_speech_llama_proj=False,

        lora=True,
        lora_rank=8,
        lora_alpha=32,
        lora_dropout=0.1,

        multi_prompt=False,
        prompt_path="",
        prompt_template="",
        max_txt_len=128,
        end_sym="</s>",
        low_resource=False,  # use 8 bit
        device_8bit=0,  # the device of 8bit model should be set when loading and cannot be changed anymore.
        token=None,
        only_preprocessor=None,
        use_liger_kernel=False,
        torch_compile_mode="max-autotune",
    ):
        super().__init__()

        self.beats_path = beats_path
        self.Ced_path = Ced_path
        self.use_speech_Qformer = use_speech_Qformer
        self.window_level_Qformer = window_level_Qformer
        self.second_per_window = second_per_window
        self.second_stride = second_stride
        self.lora = lora
        self.multi_prompt = multi_prompt
        self.max_txt_len = max_txt_len
        self.end_sym = end_sym
        self.low_resource = low_resource

        self.use_liger_kernel = use_liger_kernel

        logging.info('Loading LLaMA Tokenizer')
        self.llama_tokenizer = AutoTokenizer.from_pretrained(llama_path, use_fast=False, token=token) 
        self.llama_tokenizer.add_special_tokens({'pad_token': '[PAD]'}) # 패딩 토큰 추가
        self.llama_tokenizer.padding_side = "right" # 패딩 토큰을 오른쪽에 추가

        if not only_preprocessor: # 전처리 모드가 아닌 경우 (아마 Audio Encoder가 Preprocessor인 듯)
            logging.info('Loading LLaMA Model')
            CausalLMWrapper = AutoModelForCausalLM
            if use_liger_kernel:
                CausalLMWrapper = AutoLigerKernelForCausalLM
            # 양자화를 사용할 경우
            if self.low_resource:
                self.llama_model = CausalLMWrapper.from_pretrained(
                    llama_path,
                    torch_dtype=torch.float16, # FP16 precision
                    load_in_8bit=True, # 8bit Quantzation 사용
                    token=token,
<<<<<<< HEAD
                    low_cpu_mem_usage=True,                    
                    device_map={"": os.environ.get("RANK", 0)}
=======
                    low_cpu_mem_usage=True,
                    attn_implementation='sdpa',
                    device_map={"": int(os.environ.get("RANK", 0))}
>>>>>>> 7deee1e4
                )
            else:
                self.llama_model = CausalLMWrapper.from_pretrained(
                    llama_path,
                    torch_dtype=torch.float16, # FP16 precision
                    token=token, # Meta 라이선스에 접근 가능한 Token 사용
<<<<<<< HEAD
                    low_cpu_mem_usage=True,                    
                    device_map={"": os.environ.get("RANK", 0)}
=======
                    attn_implementation='sdpa',
                    low_cpu_mem_usage=True,
                    device_map={"": int(os.environ.get("RANK", 0))}
>>>>>>> 7deee1e4
                )

            # LLM 모델의 Token Embedding 크기를 Tokenizer의 어휘 크기에 맞게 조정   
            self.llama_model.resize_token_embeddings(len(self.llama_tokenizer))
            for name, param in self.llama_model.named_parameters():
                param.requires_grad = False # LLM Freeze
            logging.info('Loading LLaMA Done')

            if self.lora:
                # LoRA 설정
                self.peft_config = LoraConfig(
                    task_type=TaskType.CAUSAL_LM, 
                    inference_mode=False, # 학습 모드로 설정
                    r=lora_rank, 
                    lora_alpha=lora_alpha, 
                    lora_dropout=lora_dropout,
                    # target_modules=["q_proj", "k_proj", "v_proj", "o_proj"] # 어떤 가중치에 adapter를 적용할지 결정 (For Gemma)
                )
                # LLM에 LoRA 적용
                self.llama_model = get_peft_model(self.llama_model, self.peft_config)
                self.llama_model.print_trainable_parameters()
                logging.info('LoRA Training')
        
        # Whisper 모델 로드
        assert whisper_path
        logging.info('Loading Whisper Model')
        speech_model = WhisperModel.from_pretrained(
            whisper_path,
            low_cpu_mem_usage=True,  # CPU 메모리 사용 최소화
            attn_implementation="sdpa",  # SDPA 어텐션 활성화
            torch_dtype="auto",         # 자동 혼합 정밀도
        )

        speech_model = torch.compile(
            speech_model,
            mode=torch_compile_mode,
            fullgraph=True,
            dynamic=False     # 고정 입력 크기 가정
        )
        
        self.speech_encoder = speech_model.encoder
        logging.info("torch_compiled Whisper Model Loaded")
        
        # Whisper Encoder의 출력을 정규화하기 위한 LayerNorm 추가 (Feature Normalization) - 학습 가능한 Layer
        self.ln_speech = nn.LayerNorm(self.speech_encoder.config.d_model)
        if freeze_whisper:
            for name, param in self.speech_encoder.named_parameters():
                param.requires_grad = False # Whisper Freeze
            self.speech_encoder.eval() # 학습할 필요가 없으니 평가 모드로 설정
            logging.info("freeze Whisper")
        
        # BEATs 모델 로드 (Huggingface가 아닌 MS에서 배포만 모델로 load하는 방식이 다름)
        if self.beats_path:
            logging.info("Loading BEATs Model")
            # BEATs 모델의 가중치만 CPU에 먼저 Load
            beats_ckpt = torch.load(self.beats_path, map_location='cpu', weights_only=True)
            beats_cfg = BEATsConfig(beats_ckpt['cfg'])
            self.beats = BEATs(beats_cfg)
            self.beats.load_state_dict(beats_ckpt['model'])

            self.beats = torch.compile(self.beats, mode=torch_compile_mode,dynamic=False, fullgraph=True)
            logging.info("torch_compiled BEATs loaded")

            self.ln_audio = nn.LayerNorm(self.beats.cfg.encoder_embed_dim) # 학습 가능한 LayerNorm 추가
            if freeze_beats:
                for name, param in self.beats.named_parameters():
                    param.requires_grad = False # BEATs Freeze
                self.beats.eval() # 학습할 필요가 없으니 평가 모드로 설정
                logging.info("freeze BEATs")
        elif self.Ced_path:
            print("Loading Ced Model")
            logging.info("Loading Ced Model")
            Ced_ckpt = torch.load(self.Ced_path)
            Ced_cfg = CEDConfig()
            self.Ced = AudioTransformer(
                Ced_cfg,
                patch_size=16,
                embed_dim=768,
                depth=12,
                num_heads=12,
                mlp_ratio=4,
                outputdim=527,
                target_length=1012,
            )
            self.encoder_peft_config = LoraConfig(
                target_modules=["q_proj", "v_proj"],
                inference_mode=False,
                r=8,
                lora_alpha=32,
                lora_dropout=0.1,
            )
            self.Ced.load_state_dict(Ced_ckpt, strict=True)
            self.Ced = get_peft_model(self.Ced, self.encoder_peft_config)
            self.ln_audio = nn.LayerNorm(self.Ced.embed_dim)
            self.Ced.print_trainable_parameters()
            #self.Ced = torch.compile(self.Ced)
            logging.info('LoRA Training')



        if self.use_speech_Qformer:
            if self.beats_path:
                # 두 Audio Encoder의 출력을 연결해 Query Token 초기화
                self.speech_Qformer, self.speech_query_tokens = self.init_speech_Qformer(
                    num_query_token=num_speech_query_token, speech_width=self.speech_encoder.config.d_model + self.beats.cfg.encoder_embed_dim
                )
            elif self.Ced_path:
                self.speech_Qformer, self.speech_query_tokens = self.init_speech_Qformer(
                    num_query_token=num_speech_query_token, speech_width=self.speech_encoder.config.d_model + self.Ced.embed_dim
                )
            else:
                # 하나의 Audio Encoder만 사용할 경우
                self.speech_Qformer, self.speech_query_tokens = self.init_speech_Qformer(
                    num_query_token=num_speech_query_token, speech_width=self.speech_encoder.config.d_model
                )
                
            # Qformer로 BERT 모델을 가져온 뒤 필요 없는 부분 삭제하고 Q-Former 부분만 사용
            # Embedding layer 제거
            self.speech_Qformer.bert.embeddings.word_embeddings = None
            self.speech_Qformer.bert.embeddings.position_embeddings = None
            # BERT Encoder의 모든 레이어 제거
            for layer in self.speech_Qformer.bert.encoder.layer:
                layer.output = None
                layer.intermediate = None
            self.speech_Qformer.cls = None # 마지막 Layer인 분류 헤드 제거
            if freeze_speech_QFormer:
                for name, param in self.speech_Qformer.named_parameters():
                    param.requires_grad = False # Q-Former Freeze
                self.speech_Qformer.eval()
                self.speech_query_tokens.requires_grad = False
                logging.info("freeze Speech QFormer")


            self.speech_Qformer = torch.compile(self.speech_Qformer, mode=torch_compile_mode,dynamic=False, fullgraph=True)

            logging.info('Loading speech LLAMA proj')
            if only_preprocessor:
                # LLM의 설정 로드
                config = AutoConfig.from_pretrained(llama_path, token=token)
                lm_hidden_size = config.hidden_size
            else:
                lm_hidden_size = self.llama_model.config.hidden_size
            # Q-Former와 LLM 사이의 Linear Layer로 둘을 연결 - Projection Layer
            self.speech_llama_proj = nn.Linear(
                # 입력 크기: Q-Former의 출력 크기, 출력 크기: LLM의 입력 크기
                self.speech_Qformer.config.hidden_size, lm_hidden_size
            )
            if speech_llama_proj_model:
                logging.info("Loading speech LLAMA proj from {}".format(speech_llama_proj_model))
                # Q-Former와 LLM 사이의 Linear Layer의 가중치를 load
                speech_llama_proj_weight = torch.load(speech_llama_proj_model, map_location="cpu")
                # 모델의 state_dict에 로드 (strict=False는 일부 가중치만 로드 가능하게 함)
                self.load_state_dict(speech_llama_proj_weight['model'], strict=False)
            # Projection Layer Freeze
            if freeze_speech_llama_proj:
                for name, param in self.speech_llama_proj.named_parameters():
                    param.requires_grad = False
                self.speech_llama_proj.eval()
                logging.info("freeze speech LLAMA proj")
        else:
            # feel free to add other aligners here
            raise NotImplementedError

        # prepare prompts
        self.prompt_dict = {}
        if prompt_path:
            try:
                raw_prompts = json.load(open(prompt_path, "r"))
            except:
                print("Failed to load prompt! Try to use utf-8 encoding.")
                raw_prompts = json.load(open(prompt_path, "r", encoding='utf-8'))
            for task in raw_prompts.keys():
                # ex) prompt_template.format("Transcribe the following audio: <SpeechHere>")
                filted_prompts = [raw_prompt for raw_prompt in raw_prompts[task] if "<SpeechHere>" in raw_prompt]
                self.prompt_dict[task] = [prompt_template.format(p) for p in filted_prompts]
            print("Loading training prompts done!")

    def _encode_auditory_feature(self, speech_embeds, audio_embeds=None):
        with self.maybe_autocast():
            if self.use_speech_Qformer:
                speech_embeds = self.ln_speech(speech_embeds)
                if audio_embeds is not None:
                    audio_embeds = self.ln_audio(audio_embeds)
                    if audio_embeds.size(1) < speech_embeds.size(1):
                        audio_embeds = F.pad(audio_embeds, (0, 0, 0, speech_embeds.size(1) - audio_embeds.size(1)))
                    elif audio_embeds.size(1) > speech_embeds.size(1):
                        speech_embeds = F.pad(speech_embeds, (0, 0, 0, audio_embeds.size(1) - speech_embeds.size(1)))
                    speech_embeds = torch.cat((speech_embeds, audio_embeds), dim=-1)
                speech_atts = torch.ones(speech_embeds.size()[:-1], dtype=torch.long).to(speech_embeds.device)

                if self.window_level_Qformer:
                    B, T, C = speech_embeds.shape
                    kernel = round(1500 * self.second_per_window / 30.0)
                    stride = round(1500 * self.second_stride / 30.0)
                    kernel = (1, kernel)
                    stride = (1, stride)
                    speech_embeds_tr = speech_embeds.transpose(1, 2).unsqueeze(2)
                    speech_embeds_overlap = F.unfold(speech_embeds_tr, kernel_size=kernel, dilation=1, padding=0, stride=stride)
                    _, _, L = speech_embeds_overlap.shape
                    speech_embeds_overlap = speech_embeds_overlap.view(B, -1, kernel[1], L)
                    speech_embeds_overlap = torch.permute(speech_embeds_overlap, [0, 3, 2, 1])
                    speech_embeds = speech_embeds_overlap.reshape(-1, kernel[1], C)
                    speech_atts = torch.ones(speech_embeds.size()[:-1], dtype=torch.long, device=speech_embeds.device)

                query_tokens = self.speech_query_tokens.expand(speech_embeds.shape[0], -1, -1)
                query_output = self.speech_Qformer.bert(
                    query_embeds=query_tokens,
                    encoder_hidden_states=speech_embeds,
                    encoder_attention_mask=speech_atts,
                    return_dict=True,
                )
                speech_embeds = self.speech_llama_proj(query_output.last_hidden_state)

                if self.window_level_Qformer:
                    speech_embeds = speech_embeds.view(B, -1, speech_embeds.size(2)).contiguous()

                speech_atts = torch.ones(speech_embeds.size()[:-1], dtype=torch.long).to(speech_embeds.device)
            else:
                raise NotImplementedError

        return speech_embeds, speech_atts

    def encode_speech(self, spectrogram, raw_wav=None, audio_padding_mask=None):
        with self.maybe_autocast():
            speech_embeds = self.speech_encoder(spectrogram, return_dict=True).last_hidden_state

            if self.beats_path and raw_wav is not None:
                audio_embeds, _ = self.beats.extract_features(raw_wav, padding_mask=audio_padding_mask, feature_only=True)
            elif self.Ced_path and raw_wav is not None:
                #print(f"[DEBUG] Before CED - raw_wav.shape: {raw_wav.shape}, audio_padding_mask.shape: {audio_padding_mask.shape}")
                audio_embeds = self.Ced(raw_wav.to(dtype=torch.float32))
                #audio_embeds = self.Ced(raw_wav.to(dtype=torch.float32), padding_mask=audio_padding_mask)
                #print(f"[DEBUG] After CED - audio_embeds.shape: {audio_embeds.shape}")
            else:
                audio_embeds = None
                        
        return self._encode_auditory_feature(speech_embeds, audio_embeds=audio_embeds)

    def prompt_wrap(self, embeds, atts, prompt, multi_prompt=False):
        if prompt:
            if multi_prompt:
                p_before = []
                p_after = []
                for i, p in enumerate(prompt):
                    b, a = p.split("<SpeechHere>")
                    p_before.append(b)
                    p_after.append(a)
                
                p_before_tokens = self.llama_tokenizer(
                    p_before, return_tensors="pt", add_special_tokens=False
                ).to(embeds.device)
                p_before_embeds = self.llama_model.model.embed_tokens(p_before_tokens.input_ids) if not self.lora else self.llama_model.model.model.embed_tokens(p_before_tokens.input_ids)

                # speech_embeds wrapped with prompts_embeds are padded to the same length here
                p_after_tokens = self.llama_tokenizer(
                    p_after, return_tensors="pt", padding="longest", add_special_tokens=False
                ).to(embeds.device)
                p_after_embeds = self.llama_model.model.embed_tokens(p_after_tokens.input_ids) if not self.lora else self.llama_model.model.model.embed_tokens(p_after_tokens.input_ids)

                wrapped_embeds = torch.cat([p_before_embeds, embeds, p_after_embeds], dim=1)
                wrapped_atts = torch.cat([p_before_tokens.attention_mask, atts, p_after_tokens.attention_mask], dim=1)
            else:
                batch_size = embeds.shape[0]
                p_before, p_after = prompt.split("<SpeechHere>")

                p_before_tokens = self.llama_tokenizer(
                    p_before, return_tensors="pt", add_special_tokens=False
                ).to(embeds.device)
                p_after_tokens = self.llama_tokenizer(
                    p_after, return_tensors="pt", add_special_tokens=False
                ).to(embeds.device)
                p_before_embeds = self.llama_model.model.embed_tokens(p_before_tokens.input_ids).expand(batch_size, -1, -1) if not self.lora else self.llama_model.model.model.embed_tokens(p_before_tokens.input_ids).expand(batch_size, -1, -1)
                p_after_embeds = self.llama_model.model.embed_tokens(p_after_tokens.input_ids).expand(batch_size, -1, -1) if not self.lora else self.llama_model.model.model.embed_tokens(p_after_tokens.input_ids).expand(batch_size, -1, -1)

                wrapped_embeds = torch.cat([p_before_embeds, embeds, p_after_embeds], dim=1)
                wrapped_atts = torch.cat([p_before_tokens.attention_mask, atts, p_after_tokens.attention_mask], dim=1)
            return wrapped_embeds, wrapped_atts
        else:
            return embeds, atts

    def forward(self, samples, verbose=False):
        # detect whether there are multi tasks in this batch
        task = list(set(samples["task"])) # 배치에 여러 작업이 있는지 확인
        if len(task) > 1 or "QA" in task: # 여러 작업이 있거나 "QA"가 포함되어 있으면 multi_prompt를 True로 설정
            self.multi_prompt = True

        # prepare prompts
        if self.prompt_dict:
            if self.multi_prompt:
                # 각 Task별로 해당하는 Prompt 목록에서 무작위로 하나씩 선택
                prompt = [random.choice(self.prompt_dict[task]) for task in samples["task"]]
                # 질문이 있는 경우, Prompt에 질문을 삽입
                if "Q" in samples:
                    prompt = [p.format(q) if '{}' in p else p for p, q in zip(prompt, samples["Q"]) ]
            else:
                # 단일 Task인 경우, 해당 Task의 Prompt 목록에서 무작위로 하나 선택
                prompt = random.choice(self.prompt_dict[samples["task"][0]])

        # use speech/audio encoder to encode speech/audio
        spectrogram = samples["spectrogram"] # 오디오 신호를 시각적인 2D 이미지로 변환한 것
        raw_wav = samples.get("raw_wav", None) # 원본 오디오 신호
        audio_padding_mask = samples.get("padding_mask", None) # 오디오 신호의 패딩 마스크

        # Speech Encoder를 사용하여 오디오 신호를 인코딩
        speech_embeds, speech_atts = self.encode_speech(spectrogram, raw_wav=raw_wav, audio_padding_mask=audio_padding_mask)

        # wrap speech_embeds with prompts
        if self.prompt_dict:
            # prompt_dict의 <SpeechHere> 부분을 오디오 신호로 대체
            speech_embeds, speech_atts = self.prompt_wrap(speech_embeds, speech_atts, prompt, multi_prompt=self.multi_prompt)

        # prepare inputs for LLM
        # 정답 Text를 토큰화해 목표로 준비
        text = [t + self.end_sym for t in samples["text"]]
        to_regress_tokens = self.llama_tokenizer(
            text,
            return_tensors="pt",
            padding="longest",
            truncation=True,
            max_length=self.max_txt_len,
            add_special_tokens=False
        ).to(spectrogram.device)
        to_regress_embeds = self.llama_model.model.embed_tokens(to_regress_tokens.input_ids) if not self.lora else self.llama_model.model.model.embed_tokens(to_regress_tokens.input_ids)
        targets = to_regress_tokens.input_ids.masked_fill(
            to_regress_tokens.input_ids == self.llama_tokenizer.pad_token_id, -100
        )
        empty_targets = (
            torch.ones(
                [speech_atts.shape[0], speech_atts.shape[1] + 1],
                dtype=torch.long
            ).to(spectrogram.device).fill_(-100)
        )
        targets = torch.cat([empty_targets, targets], dim=1)

        batch_size = speech_embeds.shape[0]
        bos = torch.ones(
            [batch_size, 1],
            dtype=to_regress_tokens.input_ids.dtype,
            device=to_regress_tokens.input_ids.device,
        ) * self.llama_tokenizer.bos_token_id
        bos_embeds = self.llama_model.model.embed_tokens(bos) if not self.lora else self.llama_model.model.model.embed_tokens(bos)
        atts_bos = speech_atts[:, :1]

        inputs_embeds = torch.cat([bos_embeds, speech_embeds, to_regress_embeds], dim=1)
        attention_mask = torch.cat([atts_bos, speech_atts, to_regress_tokens.attention_mask], dim=1)

        # calulate loss
        with self.maybe_autocast():
            outputs = self.llama_model(
                inputs_embeds=inputs_embeds,
                attention_mask=attention_mask,
                return_dict=True,
                labels=targets,
            )
            loss = outputs.loss

        if verbose:
            nvocab = self.llama_model.config.vocab_size
            results = outputs.logits[:, empty_targets.size(1) - 1: -1, :].contiguous().view(-1, nvocab).argmax(dim=-1)
            labels = targets[:, empty_targets.size(1):].contiguous().view(-1)
            mask = (labels != -100)
            correct = (results[mask] == labels[mask]).float().sum()
            total = len(labels[mask])

        if verbose:
            return {"loss": loss, "correct": correct, "total": total}

        return {"loss": loss}

    # Sample에 대한 출력 생성
    def generate(self, samples, generate_cfg, prompts=None):
        batch_size = samples["spectrogram"].shape[0]

        spectrogram = samples["spectrogram"]
        raw_wav = samples.get("raw_wav", None)
        audio_padding_mask = samples.get("padding_mask", None)

        speech_embeds, speech_atts = self.encode_speech(spectrogram, raw_wav=raw_wav, audio_padding_mask=audio_padding_mask)

        if prompts is not None:
            speech_embeds, speech_atts = self.prompt_wrap(speech_embeds, speech_atts, prompts, multi_prompt=True)

        bos = torch.ones(
            [batch_size, 1],
            dtype=torch.int32,
            device=speech_embeds.device,
        ) * self.llama_tokenizer.bos_token_id
        bos_embeds = self.llama_model.model.embed_tokens(bos) if not self.lora else self.llama_model.model.model.embed_tokens(bos)
        atts_bos = speech_atts[:, :1]

        embeds = torch.cat([bos_embeds, speech_embeds], dim=1)
        attns = torch.cat([atts_bos, speech_atts], dim=1)
        
        # LLM의 텍스트 생성을 중단하기 위한 조건 설정
        stop_words_ids = [torch.tensor([2]).to(speech_embeds.device)] # TODO: fix this heuristics  
        stopping_criteria = StoppingCriteriaList([StoppingCriteriaSub(stops=stop_words_ids)])
        
        outputs = self.llama_model.generate(
            inputs_embeds=embeds,
            max_new_tokens=generate_cfg.get("max_new_tokens", 200),
            stopping_criteria=stopping_criteria,
            num_beams=generate_cfg.get("num_beams", 4),
            do_sample=generate_cfg.get("do_sample", False),
            min_length=generate_cfg.get("min_length", 1),
            temperature=generate_cfg.get("temperature", 1.0),
            top_p=generate_cfg.get("top_p", 0.9),
            repetition_penalty=generate_cfg.get("repetition_penalty", 1.0),
            length_penalty=generate_cfg.get("length_penalty", 1.0),
            attention_mask=attns,
        )        
        text = self.llama_tokenizer.batch_decode(outputs, add_special_tokens=False)

        return text

    @classmethod
    def from_config(cls, config):
        torch_compile_mode = config.get("torch_compile_mode", "max-autotune")
        use_liger_kernel = config.get("liger_kernel", False)

        llama_path = config.get("llama_path")
        whisper_path = config.get("whisper_path")
        freeze_whisper = config.get("freeze_whisper", True)
        beats_path = config.get("beats_path", "")
        Ced_path = config.get("Ced_path","")
        freeze_beats = config.get("freeze_beats", True)

        use_speech_Qformer = config.get("use_speech_Qformer", True)
        num_speech_query_token = config.get("num_speech_query_token", 1)
        freeze_speech_QFormer = config.get("freeze_speech_QFormer", False)
        window_level_Qformer = config.get("window_level_Qformer", True)
        second_per_window = config.get("second_per_window", 0.333333)
        second_stride = config.get("second_stride", 0.333333)

        speech_llama_proj_model = config.get("speech_llama_proj_model", "")
        freeze_speech_llama_proj = config.get("freeze_speech_llama_proj", False)

        lora = config.get("lora", True)
        lora_rank = config.get("lora_rank", 8)
        lora_alpha = config.get("lora_alpha", 32)
        lora_dropout = config.get("lora_dropout", 0.1)

        multi_prompt = config.get("multi_prompt", False)
        prompt_path = config.get("prompt_path", "")
        prompt_template = config.get("prompt_template", "")
        max_txt_len = config.get("max_txt_len", 128)
        end_sym = config.get("end_sym", "</s>")
        low_resource = config.get("low_resource", False)
        device_8bit = config.get("device_8bit", 0)

        token = config.get("token", None)
        only_preprocessor = config.get("only_preprocessor", None)

        # 모델 생성
        model = cls(
            llama_path=llama_path,
            whisper_path=whisper_path,
            freeze_whisper=freeze_whisper,
            beats_path=beats_path,
            Ced_path=Ced_path,
            freeze_beats=freeze_beats,
            use_speech_Qformer=use_speech_Qformer,
            num_speech_query_token=num_speech_query_token,
            freeze_speech_QFormer=freeze_speech_QFormer,
            window_level_Qformer=window_level_Qformer,
            second_per_window=second_per_window,
            second_stride=second_stride,
            speech_llama_proj_model=speech_llama_proj_model,
            freeze_speech_llama_proj=freeze_speech_llama_proj,
            lora=lora,
            lora_rank=lora_rank,
            lora_alpha=lora_alpha,
            lora_dropout=lora_dropout,
            multi_prompt=multi_prompt,
            prompt_path=prompt_path,
            prompt_template=prompt_template,
            max_txt_len=max_txt_len,
            end_sym=end_sym,
            low_resource=low_resource,
            device_8bit=device_8bit,
            token=token,
            only_preprocessor=only_preprocessor,
            use_liger_kernel=use_liger_kernel,
            torch_compile_mode=torch_compile_mode,
        )

        # 훈련된 모델 불러오기
        ckpt_path = config.get("ckpt", "")
        if ckpt_path:
            #print("Load SALMONN ckpt")
            logging.info("Load SALMONN ckpt from: {}".format(ckpt_path))
            ckpt = torch.load(ckpt_path, map_location="cpu", weights_only=True)
            model.load_state_dict(ckpt['model'], strict=False)

        return model<|MERGE_RESOLUTION|>--- conflicted
+++ resolved
@@ -138,28 +138,18 @@
                     torch_dtype=torch.float16, # FP16 precision
                     load_in_8bit=True, # 8bit Quantzation 사용
                     token=token,
-<<<<<<< HEAD
-                    low_cpu_mem_usage=True,                    
-                    device_map={"": os.environ.get("RANK", 0)}
-=======
                     low_cpu_mem_usage=True,
                     attn_implementation='sdpa',
                     device_map={"": int(os.environ.get("RANK", 0))}
->>>>>>> 7deee1e4
                 )
             else:
                 self.llama_model = CausalLMWrapper.from_pretrained(
                     llama_path,
                     torch_dtype=torch.float16, # FP16 precision
                     token=token, # Meta 라이선스에 접근 가능한 Token 사용
-<<<<<<< HEAD
-                    low_cpu_mem_usage=True,                    
-                    device_map={"": os.environ.get("RANK", 0)}
-=======
                     attn_implementation='sdpa',
                     low_cpu_mem_usage=True,
                     device_map={"": int(os.environ.get("RANK", 0))}
->>>>>>> 7deee1e4
                 )
 
             # LLM 모델의 Token Embedding 크기를 Tokenizer의 어휘 크기에 맞게 조정   
