# Copyright (2024) Tsinghua University, Bytedance Ltd. and/or its affiliates
#
# Licensed under the Apache License, Version 2.0 (the "License");
# you may not use this file except in compliance with the License.
# You may obtain a copy of the License at
#
#     http://www.apache.org/licenses/LICENSE-2.0
#
# Unless required by applicable law or agreed to in writing, software
# distributed under the License is distributed on an "AS IS" BASIS,
# WITHOUT WARRANTIES OR CONDITIONS OF ANY KIND, either express or implied.
# See the License for the specific language governing permissions and
# limitations under the License.

import logging
import json
import contextlib
import random

import torch
import torch.nn as nn
import torch.nn.functional as F
from transformers import StoppingCriteriaList, AutoTokenizer, AutoModelForCausalLM, AutoConfig
from peft import LoraConfig, TaskType, get_peft_model

from .Qformer_sdpa import BertConfig, BertLMHeadModel
from .modeling_llama import LlamaForCausalLM
from .modeling_whisper import WhisperModel
from .beats.BEATs import BEATsConfig, BEATs
from .utils import StoppingCriteriaSub
from models.ced.audiotransformer import AudioTransformer, CEDConfig

from liger_kernel.transformers import AutoLigerKernelForCausalLM

import os

import os

class SALMONN(nn.Module):
    @classmethod # static method (cls를 통해 클래스에 접근)
    def init_speech_Qformer(cls, num_query_token, speech_width, num_hidden_layers=2):
        encoder_config = BertConfig.from_pretrained("bert-base-uncased",
                                                    low_cpu_mem_usage=True,  # CPU 메모리 사용 최소화
                                                    torch_dtype="auto")         # 자동 혼합 정밀도) # BERT의 기본 설정 로드
        encoder_config.num_hidden_layers = num_hidden_layers
        encoder_config.encoder_width = speech_width
        # insert cross-attention layer every other block
        encoder_config.add_cross_attention = True
        encoder_config.cross_attention_freq = 1
        encoder_config.query_length = num_query_token
        Qformer = BertLMHeadModel(config=encoder_config) # BERT 모델 초기화szw
        # 0으로 초기화된 Query Token 생성
        query_tokens = nn.Parameter(
            torch.zeros(1, num_query_token, encoder_config.hidden_size) 
        )
        query_tokens.data.normal_(mean=0.0, std=encoder_config.initializer_range) # Query Token 정규분포로 초기화
        return Qformer, query_tokens

    @property
    def device(self):
        return list(self.parameters())[0].device

    def maybe_autocast(self, dtype=torch.float16):
        # if on cpu, don't use autocast
        # if on gpu, use autocast with dtype if provided, otherwise use torch.float16
        enable_autocast = self.device != torch.device("cpu")

        if enable_autocast:
            return torch.amp.autocast(device_type='cuda', dtype=dtype)
        else:
            return contextlib.nullcontext()

    def __init__(
        self,
        llama_path="",
        whisper_path="",
        freeze_whisper=True,
        beats_path="",
        Ced_path="",
        freeze_beats=True,

        use_speech_Qformer=True,
        num_speech_query_token=1,
        freeze_speech_QFormer=False,
        window_level_Qformer=True,
        second_per_window=0.333333,
        second_stride=0.333333,
        
        speech_llama_proj_model="",
        freeze_speech_llama_proj=False,

        lora=True,
        lora_rank=8,
        lora_alpha=32,
        lora_dropout=0.1,

        multi_prompt=False,
        prompt_path="",
        prompt_template="",
        max_txt_len=128,
        end_sym="</s>",
        low_resource=False,  # use 8 bit
        device_8bit=0,  # the device of 8bit model should be set when loading and cannot be changed anymore.
        token=None,
        only_preprocessor=None,
        use_liger_kernel=False,
        torch_compile_mode="max-autotune",
    ):
        super().__init__()

        self.beats_path = beats_path
        self.Ced_path = Ced_path
        self.use_speech_Qformer = use_speech_Qformer
        self.window_level_Qformer = window_level_Qformer
        self.second_per_window = second_per_window
        self.second_stride = second_stride
        self.lora = lora
        self.multi_prompt = multi_prompt
        self.max_txt_len = max_txt_len
        self.end_sym = end_sym
        self.low_resource = low_resource

        self.use_liger_kernel = use_liger_kernel

        logging.info('Loading LLaMA Tokenizer')
        self.llama_tokenizer = AutoTokenizer.from_pretrained(llama_path, use_fast=False, token=token) 
        self.llama_tokenizer.add_special_tokens({'pad_token': '[PAD]'}) # 패딩 토큰 추가
        self.llama_tokenizer.padding_side = "right" # 패딩 토큰을 오른쪽에 추가

        if not only_preprocessor: # 전처리 모드가 아닌 경우 (아마 Audio Encoder가 Preprocessor인 듯)
            logging.info('Loading LLaMA Model')
            CausalLMWrapper = AutoModelForCausalLM
            if use_liger_kernel:
                CausalLMWrapper = AutoLigerKernelForCausalLM
            # 양자화를 사용할 경우
            if self.low_resource:
                self.llama_model = CausalLMWrapper.from_pretrained(
                    llama_path,
                    torch_dtype=torch.float16, # FP16 precision
                    load_in_8bit=True, # 8bit Quantzation 사용
                    token=token,
<<<<<<< HEAD
                    attn_implementation='sdpa',
=======
                    low_cpu_mem_usage=True,                    
>>>>>>> 64f38266
                    device_map={"": int(os.environ["RANK"])}
                )
            else:
                self.llama_model = CausalLMWrapper.from_pretrained(
                    llama_path,
                    torch_dtype=torch.float16, # FP16 precision
                    token=token, # Meta 라이선스에 접근 가능한 Token 사용
<<<<<<< HEAD
                    attn_implementation='sdpa',
                    low_cpu_mem_usage=True,
=======
                    low_cpu_mem_usage=True,                    
>>>>>>> 64f38266
                    device_map={"": int(os.environ["RANK"])}
                )

            # LLM 모델의 Token Embedding 크기를 Tokenizer의 어휘 크기에 맞게 조정   
            self.llama_model.resize_token_embeddings(len(self.llama_tokenizer))
            for name, param in self.llama_model.named_parameters():
                param.requires_grad = False # LLM Freeze
            logging.info('Loading LLaMA Done')

            if self.lora:
                # LoRA 설정
                self.peft_config = LoraConfig(
                    task_type=TaskType.CAUSAL_LM, 
                    inference_mode=False, # 학습 모드로 설정
                    r=lora_rank, 
                    lora_alpha=lora_alpha, 
                    lora_dropout=lora_dropout,
                    # target_modules=["q_proj", "k_proj", "v_proj", "o_proj"] # 어떤 가중치에 adapter를 적용할지 결정 (For Gemma)
                )
                # LLM에 LoRA 적용
                self.llama_model = get_peft_model(self.llama_model, self.peft_config)
                self.llama_model.print_trainable_parameters()
                logging.info('LoRA Training')
        
        # Whisper 모델 로드
        assert whisper_path
        logging.info('Loading Whisper Model')
        speech_model = WhisperModel.from_pretrained(
            whisper_path,
            low_cpu_mem_usage=True,  # CPU 메모리 사용 최소화
            attn_implementation="sdpa",  # SDPA 어텐션 활성화
            torch_dtype="auto",         # 자동 혼합 정밀도
        )

        speech_model = torch.compile(
            speech_model,
            mode=torch_compile_mode,
            fullgraph=True,
            dynamic=False     # 고정 입력 크기 가정
        )
        
        self.speech_encoder = speech_model.encoder
        logging.info("torch_compiled Whisper Model Loaded")
        
        # Whisper Encoder의 출력을 정규화하기 위한 LayerNorm 추가 (Feature Normalization) - 학습 가능한 Layer
        self.ln_speech = nn.LayerNorm(self.speech_encoder.config.d_model)
        if freeze_whisper:
            for name, param in self.speech_encoder.named_parameters():
                param.requires_grad = False # Whisper Freeze
            self.speech_encoder.eval() # 학습할 필요가 없으니 평가 모드로 설정
            logging.info("freeze Whisper")
        
        # BEATs 모델 로드 (Huggingface가 아닌 MS에서 배포만 모델로 load하는 방식이 다름)
        if self.beats_path:
            logging.info("Loading BEATs Model")
            # BEATs 모델의 가중치만 CPU에 먼저 Load
            beats_ckpt = torch.load(self.beats_path, map_location='cpu', weights_only=True)
            beats_cfg = BEATsConfig(beats_ckpt['cfg'])
            self.beats = BEATs(beats_cfg)
            self.beats.load_state_dict(beats_ckpt['model'])

            self.beats = torch.compile(self.beats, mode=torch_compile_mode,dynamic=False, fullgraph=True)
            logging.info("torch_compiled BEATs loaded")

            self.ln_audio = nn.LayerNorm(self.beats.cfg.encoder_embed_dim) # 학습 가능한 LayerNorm 추가
            if freeze_beats:
                for name, param in self.beats.named_parameters():
                    param.requires_grad = False # BEATs Freeze
                self.beats.eval() # 학습할 필요가 없으니 평가 모드로 설정
                logging.info("freeze BEATs")
        elif self.Ced_path:
            print("Loading Ced Model")
            logging.info("Loading Ced Model")
            Ced_ckpt = torch.load(self.Ced_path)
            Ced_cfg = CEDConfig()
            self.Ced = AudioTransformer(
                Ced_cfg,
                patch_size=16,
                embed_dim=768,
                depth=12,
                num_heads=12,
                mlp_ratio=4,
                outputdim=527,
                target_length=1012,
            )
            self.encoder_peft_config = LoraConfig(
                target_modules=["q_proj", "v_proj"],
                inference_mode=False,
                r=8,
                lora_alpha=32,
                lora_dropout=0.1,
            )
            self.Ced.load_state_dict(Ced_ckpt, strict=True)
            self.Ced = get_peft_model(self.Ced, self.encoder_peft_config)
            self.ln_audio = nn.LayerNorm(self.Ced.embed_dim)
            self.Ced.print_trainable_parameters()
            #self.Ced = torch.compile(self.Ced)
            logging.info('LoRA Training')



        if self.use_speech_Qformer:
            if self.beats_path:
                # 두 Audio Encoder의 출력을 연결해 Query Token 초기화
                self.speech_Qformer, self.speech_query_tokens = self.init_speech_Qformer(
                    num_query_token=num_speech_query_token, speech_width=self.speech_encoder.config.d_model + self.beats.cfg.encoder_embed_dim
                )
            elif self.Ced_path:
                self.speech_Qformer, self.speech_query_tokens = self.init_speech_Qformer(
                    num_query_token=num_speech_query_token, speech_width=self.speech_encoder.config.d_model + self.Ced.embed_dim
                )
            else:
                # 하나의 Audio Encoder만 사용할 경우
                self.speech_Qformer, self.speech_query_tokens = self.init_speech_Qformer(
                    num_query_token=num_speech_query_token, speech_width=self.speech_encoder.config.d_model
                )
                
            # Qformer로 BERT 모델을 가져온 뒤 필요 없는 부분 삭제하고 Q-Former 부분만 사용
            # Embedding layer 제거
            self.speech_Qformer.bert.embeddings.word_embeddings = None
            self.speech_Qformer.bert.embeddings.position_embeddings = None
            # BERT Encoder의 모든 레이어 제거
            for layer in self.speech_Qformer.bert.encoder.layer:
                layer.output = None
                layer.intermediate = None
            self.speech_Qformer.cls = None # 마지막 Layer인 분류 헤드 제거
            if freeze_speech_QFormer:
                for name, param in self.speech_Qformer.named_parameters():
                    param.requires_grad = False # Q-Former Freeze
                self.speech_Qformer.eval()
                self.speech_query_tokens.requires_grad = False
                logging.info("freeze Speech QFormer")
            
            self.speech_Qformer = torch.compile(self.speech_Qformer, mode=torch_compile_mode,dynamic=False, fullgraph=True)


            self.speech_Qformer = torch.compile(self.speech_Qformer, mode=torch_compile_mode,dynamic=False, fullgraph=True)

            logging.info('Loading speech LLAMA proj')
            if only_preprocessor:
                # LLM의 설정 로드
                config = AutoConfig.from_pretrained(llama_path, token=token)
                lm_hidden_size = config.hidden_size
            else:
                lm_hidden_size = self.llama_model.config.hidden_size
            # Q-Former와 LLM 사이의 Linear Layer로 둘을 연결 - Projection Layer
            self.speech_llama_proj = nn.Linear(
                # 입력 크기: Q-Former의 출력 크기, 출력 크기: LLM의 입력 크기
                self.speech_Qformer.config.hidden_size, lm_hidden_size
            )
            if speech_llama_proj_model:
                logging.info("Loading speech LLAMA proj from {}".format(speech_llama_proj_model))
                # Q-Former와 LLM 사이의 Linear Layer의 가중치를 load
                speech_llama_proj_weight = torch.load(speech_llama_proj_model, map_location="cpu")
                # 모델의 state_dict에 로드 (strict=False는 일부 가중치만 로드 가능하게 함)
                self.load_state_dict(speech_llama_proj_weight['model'], strict=False)
            # Projection Layer Freeze
            if freeze_speech_llama_proj:
                for name, param in self.speech_llama_proj.named_parameters():
                    param.requires_grad = False
                self.speech_llama_proj.eval()
                logging.info("freeze speech LLAMA proj")
        else:
            # feel free to add other aligners here
            raise NotImplementedError

        # prepare prompts
        self.prompt_dict = {}
        if prompt_path:
            try:
                raw_prompts = json.load(open(prompt_path, "r"))
            except:
                print("Failed to load prompt! Try to use utf-8 encoding.")
                raw_prompts = json.load(open(prompt_path, "r", encoding='utf-8'))
            for task in raw_prompts.keys():
                # ex) prompt_template.format("Transcribe the following audio: <SpeechHere>")
                filted_prompts = [raw_prompt for raw_prompt in raw_prompts[task] if "<SpeechHere>" in raw_prompt]
                self.prompt_dict[task] = [prompt_template.format(p) for p in filted_prompts]
            print("Loading training prompts done!")

    def _encode_auditory_feature(self, speech_embeds, audio_embeds=None):
        with self.maybe_autocast():
            if self.use_speech_Qformer:
                speech_embeds = self.ln_speech(speech_embeds)
                if audio_embeds is not None:
                    audio_embeds = self.ln_audio(audio_embeds)
                    if audio_embeds.size(1) < speech_embeds.size(1):
                        audio_embeds = F.pad(audio_embeds, (0, 0, 0, speech_embeds.size(1) - audio_embeds.size(1)))
                    elif audio_embeds.size(1) > speech_embeds.size(1):
                        speech_embeds = F.pad(speech_embeds, (0, 0, 0, audio_embeds.size(1) - speech_embeds.size(1)))
                    speech_embeds = torch.cat((speech_embeds, audio_embeds), dim=-1)
                speech_atts = torch.ones(speech_embeds.size()[:-1], dtype=torch.long).to(speech_embeds.device)

                if self.window_level_Qformer:
                    B, T, C = speech_embeds.shape
                    kernel = round(1500 * self.second_per_window / 30.0)
                    stride = round(1500 * self.second_stride / 30.0)
                    kernel = (1, kernel)
                    stride = (1, stride)
                    speech_embeds_tr = speech_embeds.transpose(1, 2).unsqueeze(2)
                    speech_embeds_overlap = F.unfold(speech_embeds_tr, kernel_size=kernel, dilation=1, padding=0, stride=stride)
                    _, _, L = speech_embeds_overlap.shape
                    speech_embeds_overlap = speech_embeds_overlap.view(B, -1, kernel[1], L)
                    speech_embeds_overlap = torch.permute(speech_embeds_overlap, [0, 3, 2, 1])
                    speech_embeds = speech_embeds_overlap.reshape(-1, kernel[1], C)
                    speech_atts = torch.ones(speech_embeds.size()[:-1], dtype=torch.long, device=speech_embeds.device)

                query_tokens = self.speech_query_tokens.expand(speech_embeds.shape[0], -1, -1)
                query_output = self.speech_Qformer.bert(
                    inputs_embeds=query_tokens,
                    encoder_hidden_states=speech_embeds,
                    encoder_attention_mask=speech_atts,
                    return_dict=True,
                )
                speech_embeds = self.speech_llama_proj(query_output.last_hidden_state)

                if self.window_level_Qformer:
                    speech_embeds = speech_embeds.view(B, -1, speech_embeds.size(2)).contiguous()

                speech_atts = torch.ones(speech_embeds.size()[:-1], dtype=torch.long).to(speech_embeds.device)
            else:
                raise NotImplementedError

        return speech_embeds, speech_atts

    def encode_speech(self, spectrogram, raw_wav=None, audio_padding_mask=None):
        with self.maybe_autocast():
            speech_embeds = self.speech_encoder(spectrogram, return_dict=True).last_hidden_state

            if self.beats_path and raw_wav is not None:
                audio_embeds, _ = self.beats.extract_features(raw_wav, padding_mask=audio_padding_mask, feature_only=True)
            elif self.Ced_path and raw_wav is not None:
                #print(f"[DEBUG] Before CED - raw_wav.shape: {raw_wav.shape}, audio_padding_mask.shape: {audio_padding_mask.shape}")
                audio_embeds = self.Ced(raw_wav.to(dtype=torch.float32))
                #audio_embeds = self.Ced(raw_wav.to(dtype=torch.float32), padding_mask=audio_padding_mask)
                #print(f"[DEBUG] After CED - audio_embeds.shape: {audio_embeds.shape}")
            else:
                audio_embeds = None
                        
        return self._encode_auditory_feature(speech_embeds, audio_embeds=audio_embeds)

    def prompt_wrap(self, embeds, atts, prompt, multi_prompt=False):
        if prompt:
            if multi_prompt:
                p_before = []
                p_after = []
                for i, p in enumerate(prompt):
                    b, a = p.split("<SpeechHere>")
                    p_before.append(b)
                    p_after.append(a)
                
                p_before_tokens = self.llama_tokenizer(
                    p_before, return_tensors="pt", add_special_tokens=False
                ).to(embeds.device)
                p_before_embeds = self.llama_model.model.embed_tokens(p_before_tokens.input_ids) if not self.lora else self.llama_model.model.model.embed_tokens(p_before_tokens.input_ids)

                # speech_embeds wrapped with prompts_embeds are padded to the same length here
                p_after_tokens = self.llama_tokenizer(
                    p_after, return_tensors="pt", padding="longest", add_special_tokens=False
                ).to(embeds.device)
                p_after_embeds = self.llama_model.model.embed_tokens(p_after_tokens.input_ids) if not self.lora else self.llama_model.model.model.embed_tokens(p_after_tokens.input_ids)

                wrapped_embeds = torch.cat([p_before_embeds, embeds, p_after_embeds], dim=1)
                wrapped_atts = torch.cat([p_before_tokens.attention_mask, atts, p_after_tokens.attention_mask], dim=1)
            else:
                batch_size = embeds.shape[0]
                p_before, p_after = prompt.split("<SpeechHere>")

                p_before_tokens = self.llama_tokenizer(
                    p_before, return_tensors="pt", add_special_tokens=False
                ).to(embeds.device)
                p_after_tokens = self.llama_tokenizer(
                    p_after, return_tensors="pt", add_special_tokens=False
                ).to(embeds.device)
                p_before_embeds = self.llama_model.model.embed_tokens(p_before_tokens.input_ids).expand(batch_size, -1, -1) if not self.lora else self.llama_model.model.model.embed_tokens(p_before_tokens.input_ids).expand(batch_size, -1, -1)
                p_after_embeds = self.llama_model.model.embed_tokens(p_after_tokens.input_ids).expand(batch_size, -1, -1) if not self.lora else self.llama_model.model.model.embed_tokens(p_after_tokens.input_ids).expand(batch_size, -1, -1)

                wrapped_embeds = torch.cat([p_before_embeds, embeds, p_after_embeds], dim=1)
                wrapped_atts = torch.cat([p_before_tokens.attention_mask, atts, p_after_tokens.attention_mask], dim=1)
            return wrapped_embeds, wrapped_atts
        else:
            return embeds, atts

    def forward(self, samples, verbose=False):
        # detect whether there are multi tasks in this batch
        task = list(set(samples["task"])) # 배치에 여러 작업이 있는지 확인
        if len(task) > 1 or "QA" in task: # 여러 작업이 있거나 "QA"가 포함되어 있으면 multi_prompt를 True로 설정
            self.multi_prompt = True

        # prepare prompts
        if self.prompt_dict:
            if self.multi_prompt:
                # 각 Task별로 해당하는 Prompt 목록에서 무작위로 하나씩 선택
                prompt = [random.choice(self.prompt_dict[task]) for task in samples["task"]]
                # 질문이 있는 경우, Prompt에 질문을 삽입
                if "Q" in samples:
                    prompt = [p.format(q) if '{}' in p else p for p, q in zip(prompt, samples["Q"]) ]
            else:
                # 단일 Task인 경우, 해당 Task의 Prompt 목록에서 무작위로 하나 선택
                prompt = random.choice(self.prompt_dict[samples["task"][0]])

        # use speech/audio encoder to encode speech/audio
        spectrogram = samples["spectrogram"] # 오디오 신호를 시각적인 2D 이미지로 변환한 것
        raw_wav = samples.get("raw_wav", None) # 원본 오디오 신호
        audio_padding_mask = samples.get("padding_mask", None) # 오디오 신호의 패딩 마스크

        # Speech Encoder를 사용하여 오디오 신호를 인코딩
        speech_embeds, speech_atts = self.encode_speech(spectrogram, raw_wav=raw_wav, audio_padding_mask=audio_padding_mask)

        # wrap speech_embeds with prompts
        if self.prompt_dict:
            # prompt_dict의 <SpeechHere> 부분을 오디오 신호로 대체
            speech_embeds, speech_atts = self.prompt_wrap(speech_embeds, speech_atts, prompt, multi_prompt=self.multi_prompt)

        # prepare inputs for LLM
        # 정답 Text를 토큰화해 목표로 준비
        text = [t + self.end_sym for t in samples["text"]]
        to_regress_tokens = self.llama_tokenizer(
            text,
            return_tensors="pt",
            padding="longest",
            truncation=True,
            max_length=self.max_txt_len,
            add_special_tokens=False
        ).to(spectrogram.device)
        to_regress_embeds = self.llama_model.model.embed_tokens(to_regress_tokens.input_ids) if not self.lora else self.llama_model.model.model.embed_tokens(to_regress_tokens.input_ids)
        targets = to_regress_tokens.input_ids.masked_fill(
            to_regress_tokens.input_ids == self.llama_tokenizer.pad_token_id, -100
        )
        empty_targets = (
            torch.ones(
                [speech_atts.shape[0], speech_atts.shape[1] + 1],
                dtype=torch.long
            ).to(spectrogram.device).fill_(-100)
        )
        targets = torch.cat([empty_targets, targets], dim=1)

        batch_size = speech_embeds.shape[0]
        bos = torch.ones(
            [batch_size, 1],
            dtype=to_regress_tokens.input_ids.dtype,
            device=to_regress_tokens.input_ids.device,
        ) * self.llama_tokenizer.bos_token_id
        bos_embeds = self.llama_model.model.embed_tokens(bos) if not self.lora else self.llama_model.model.model.embed_tokens(bos)
        atts_bos = speech_atts[:, :1]

        inputs_embeds = torch.cat([bos_embeds, speech_embeds, to_regress_embeds], dim=1)
        attention_mask = torch.cat([atts_bos, speech_atts, to_regress_tokens.attention_mask], dim=1)

        # calulate loss
        with self.maybe_autocast():
            outputs = self.llama_model(
                inputs_embeds=inputs_embeds,
                attention_mask=attention_mask,
                return_dict=True,
                labels=targets,
            )
            loss = outputs.loss

        if verbose:
            nvocab = self.llama_model.config.vocab_size
            results = outputs.logits[:, empty_targets.size(1) - 1: -1, :].contiguous().view(-1, nvocab).argmax(dim=-1)
            labels = targets[:, empty_targets.size(1):].contiguous().view(-1)
            mask = (labels != -100)
            correct = (results[mask] == labels[mask]).float().sum()
            total = len(labels[mask])

        if verbose:
            return {"loss": loss, "correct": correct, "total": total}

        return {"loss": loss}

    # Sample에 대한 출력 생성
    def generate(self, samples, generate_cfg, prompts=None):
        batch_size = samples["spectrogram"].shape[0]

        spectrogram = samples["spectrogram"]
        raw_wav = samples.get("raw_wav", None)
        audio_padding_mask = samples.get("padding_mask", None)

        speech_embeds, speech_atts = self.encode_speech(spectrogram, raw_wav=raw_wav, audio_padding_mask=audio_padding_mask)

        if prompts is not None:
            speech_embeds, speech_atts = self.prompt_wrap(speech_embeds, speech_atts, prompts, multi_prompt=True)

        bos = torch.ones(
            [batch_size, 1],
            dtype=torch.int32,
            device=speech_embeds.device,
        ) * self.llama_tokenizer.bos_token_id
        bos_embeds = self.llama_model.model.embed_tokens(bos) if not self.lora else self.llama_model.model.model.embed_tokens(bos)
        atts_bos = speech_atts[:, :1]

        embeds = torch.cat([bos_embeds, speech_embeds], dim=1)
        attns = torch.cat([atts_bos, speech_atts], dim=1)
        
        # LLM의 텍스트 생성을 중단하기 위한 조건 설정
        stop_words_ids = [torch.tensor([2]).to(speech_embeds.device)] # TODO: fix this heuristics  
        stopping_criteria = StoppingCriteriaList([StoppingCriteriaSub(stops=stop_words_ids)])
        
        outputs = self.llama_model.generate(
            inputs_embeds=embeds,
            max_new_tokens=generate_cfg.get("max_new_tokens", 200),
            stopping_criteria=stopping_criteria,
            num_beams=generate_cfg.get("num_beams", 4),
            do_sample=generate_cfg.get("do_sample", False),
            min_length=generate_cfg.get("min_length", 1),
            temperature=generate_cfg.get("temperature", 1.0),
            top_p=generate_cfg.get("top_p", 0.9),
            repetition_penalty=generate_cfg.get("repetition_penalty", 1.0),
            length_penalty=generate_cfg.get("length_penalty", 1.0),
            attention_mask=attns,
        )        
        text = self.llama_tokenizer.batch_decode(outputs, add_special_tokens=False)

        return text

    @classmethod
    def from_config(cls, config):
        torch_compile_mode = config.get("torch_compile_mode", "max-autotune")
        use_liger_kernel = config.get("liger_kernel", False)

        llama_path = config.get("llama_path")
        whisper_path = config.get("whisper_path")
        freeze_whisper = config.get("freeze_whisper", True)
        beats_path = config.get("beats_path", "")
        Ced_path = config.get("Ced_path","")
        freeze_beats = config.get("freeze_beats", True)

        use_speech_Qformer = config.get("use_speech_Qformer", True)
        num_speech_query_token = config.get("num_speech_query_token", 1)
        freeze_speech_QFormer = config.get("freeze_speech_QFormer", False)
        window_level_Qformer = config.get("window_level_Qformer", True)
        second_per_window = config.get("second_per_window", 0.333333)
        second_stride = config.get("second_stride", 0.333333)

        speech_llama_proj_model = config.get("speech_llama_proj_model", "")
        freeze_speech_llama_proj = config.get("freeze_speech_llama_proj", False)

        lora = config.get("lora", True)
        lora_rank = config.get("lora_rank", 8)
        lora_alpha = config.get("lora_alpha", 32)
        lora_dropout = config.get("lora_dropout", 0.1)

        multi_prompt = config.get("multi_prompt", False)
        prompt_path = config.get("prompt_path", "")
        prompt_template = config.get("prompt_template", "")
        max_txt_len = config.get("max_txt_len", 128)
        end_sym = config.get("end_sym", "</s>")
        low_resource = config.get("low_resource", False)
        device_8bit = config.get("device_8bit", 0)

        token = config.get("token", None)
        only_preprocessor = config.get("only_preprocessor", None)

        # 모델 생성
        model = cls(
            llama_path=llama_path,
            whisper_path=whisper_path,
            freeze_whisper=freeze_whisper,
            beats_path=beats_path,
            Ced_path=Ced_path,
            freeze_beats=freeze_beats,
            use_speech_Qformer=use_speech_Qformer,
            num_speech_query_token=num_speech_query_token,
            freeze_speech_QFormer=freeze_speech_QFormer,
            window_level_Qformer=window_level_Qformer,
            second_per_window=second_per_window,
            second_stride=second_stride,
            speech_llama_proj_model=speech_llama_proj_model,
            freeze_speech_llama_proj=freeze_speech_llama_proj,
            lora=lora,
            lora_rank=lora_rank,
            lora_alpha=lora_alpha,
            lora_dropout=lora_dropout,
            multi_prompt=multi_prompt,
            prompt_path=prompt_path,
            prompt_template=prompt_template,
            max_txt_len=max_txt_len,
            end_sym=end_sym,
            low_resource=low_resource,
            device_8bit=device_8bit,
            token=token,
            only_preprocessor=only_preprocessor,
            use_liger_kernel=use_liger_kernel,
            torch_compile_mode=torch_compile_mode,
        )

        # 훈련된 모델 불러오기
        ckpt_path = config.get("ckpt", "")
        if ckpt_path:
            print("Load SALMONN ckpt")
            logging.info("Load SALMONN ckpt from: {}".format(ckpt_path))
            ckpt = torch.load(ckpt_path, map_location="cpu", weights_only=True)
            model.load_state_dict(ckpt['model'], strict=False)

        return model<|MERGE_RESOLUTION|>--- conflicted
+++ resolved
@@ -18,23 +18,23 @@
 import random
 
 import torch
+# torch._dynamo.config.disable = True  # Dynamo를 완전히 비활성화
 import torch.nn as nn
 import torch.nn.functional as F
 from transformers import StoppingCriteriaList, AutoTokenizer, AutoModelForCausalLM, AutoConfig
 from peft import LoraConfig, TaskType, get_peft_model
 
-from .Qformer_sdpa import BertConfig, BertLMHeadModel
+from .Qformer import BertConfig, BertLMHeadModel
 from .modeling_llama import LlamaForCausalLM
 from .modeling_whisper import WhisperModel
 from .beats.BEATs import BEATsConfig, BEATs
 from .utils import StoppingCriteriaSub
 from models.ced.audiotransformer import AudioTransformer, CEDConfig
 
-from liger_kernel.transformers import AutoLigerKernelForCausalLM
-
-import os
-
-import os
+from liger_kernel.transformers import AutoLigerKernelForCausalLM, apply_liger_kernel_to_llama
+
+# import torch._dynamo
+# torch._dynamo.config.suppress_errors = True
 
 class SALMONN(nn.Module):
     @classmethod # static method (cls를 통해 클래스에 접근)
@@ -139,25 +139,15 @@
                     torch_dtype=torch.float16, # FP16 precision
                     load_in_8bit=True, # 8bit Quantzation 사용
                     token=token,
-<<<<<<< HEAD
-                    attn_implementation='sdpa',
-=======
-                    low_cpu_mem_usage=True,                    
->>>>>>> 64f38266
-                    device_map={"": int(os.environ["RANK"])}
+                    attn_implementation='eager'
                 )
             else:
                 self.llama_model = CausalLMWrapper.from_pretrained(
                     llama_path,
                     torch_dtype=torch.float16, # FP16 precision
                     token=token, # Meta 라이선스에 접근 가능한 Token 사용
-<<<<<<< HEAD
-                    attn_implementation='sdpa',
-                    low_cpu_mem_usage=True,
-=======
-                    low_cpu_mem_usage=True,                    
->>>>>>> 64f38266
-                    device_map={"": int(os.environ["RANK"])}
+                    load_in_4bit=True,
+                    attn_implementation='sdpa'
                 )
 
             # LLM 모델의 Token Embedding 크기를 Tokenizer의 어휘 크기에 맞게 조정   
@@ -242,6 +232,8 @@
                 outputdim=527,
                 target_length=1012,
             )
+            self.Ced.load_state_dict(Ced_ckpt, strict=False)            
+            # self.ln_audio = nn.LayerNorm(self.Ced.embed_dim)
             self.encoder_peft_config = LoraConfig(
                 target_modules=["q_proj", "v_proj"],
                 inference_mode=False,
@@ -249,11 +241,10 @@
                 lora_alpha=32,
                 lora_dropout=0.1,
             )
-            self.Ced.load_state_dict(Ced_ckpt, strict=True)
             self.Ced = get_peft_model(self.Ced, self.encoder_peft_config)
             self.ln_audio = nn.LayerNorm(self.Ced.embed_dim)
             self.Ced.print_trainable_parameters()
-            #self.Ced = torch.compile(self.Ced)
+            #self.Ced = torch.compile(self.Ced, mode=torch_compile_mode,dynamic=False, fullgraph=True)
             logging.info('LoRA Training')
 
 
@@ -292,9 +283,6 @@
             
             self.speech_Qformer = torch.compile(self.speech_Qformer, mode=torch_compile_mode,dynamic=False, fullgraph=True)
 
-
-            self.speech_Qformer = torch.compile(self.speech_Qformer, mode=torch_compile_mode,dynamic=False, fullgraph=True)
-
             logging.info('Loading speech LLAMA proj')
             if only_preprocessor:
                 # LLM의 설정 로드
@@ -389,10 +377,10 @@
             if self.beats_path and raw_wav is not None:
                 audio_embeds, _ = self.beats.extract_features(raw_wav, padding_mask=audio_padding_mask, feature_only=True)
             elif self.Ced_path and raw_wav is not None:
-                #print(f"[DEBUG] Before CED - raw_wav.shape: {raw_wav.shape}, audio_padding_mask.shape: {audio_padding_mask.shape}")
-                audio_embeds = self.Ced(raw_wav.to(dtype=torch.float32))
-                #audio_embeds = self.Ced(raw_wav.to(dtype=torch.float32), padding_mask=audio_padding_mask)
-                #print(f"[DEBUG] After CED - audio_embeds.shape: {audio_embeds.shape}")
+                print(f"[DEBUG] Before CED - raw_wav.shape: {raw_wav.shape}, audio_padding_mask.shape: {audio_padding_mask.shape}")
+                #audio_embeds = self.Ced(raw_wav.to(dtype=torch.float32))
+                audio_embeds = self.Ced(raw_wav.to(dtype=torch.float32), padding_mask=audio_padding_mask)
+                print(f"[DEBUG] After CED - audio_embeds.shape: {audio_embeds.shape}")
             else:
                 audio_embeds = None
                         
