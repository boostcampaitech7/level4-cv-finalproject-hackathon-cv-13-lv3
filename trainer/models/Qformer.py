"""
Adapted from salesforce@LAVIS. Below is the original copyright:
 * Copyright (c) 2023, salesforce.com, inc.
 * All rights reserved.
 * SPDX-License-Identifier: BSD-3-Clause
 * For full license text, see LICENSE.txt file in the repo root or https://opensource.org/licenses/BSD-3-Clause
 * By Junnan Li
 * Based on huggingface code base
 * https://github.com/huggingface/transformers/blob/v4.15.0/src/transformers/models/bert
"""

import math
import os
import warnings
from dataclasses import dataclass
from typing import Optional, Tuple, Dict, Any

import torch
from torch import Tensor, device, dtype, nn
import torch.utils.checkpoint
from torch import nn
from torch.nn import CrossEntropyLoss
import torch.nn.functional as F

from transformers.activations import ACT2FN
from transformers.file_utils import (
    ModelOutput,
)
from transformers.modeling_outputs import (
    BaseModelOutputWithPastAndCrossAttentions,
    BaseModelOutputWithPoolingAndCrossAttentions,
    CausalLMOutputWithCrossAttentions,
    MaskedLMOutput,
    MultipleChoiceModelOutput,
    NextSentencePredictorOutput,
    QuestionAnsweringModelOutput,
    SequenceClassifierOutput,
    TokenClassifierOutput,
)
from transformers.modeling_utils import (
    PreTrainedModel,
    apply_chunking_to_forward,
    find_pruneable_heads_and_indices,
    prune_linear_layer,
)
from transformers.utils import logging
from transformers.models.bert.configuration_bert import BertConfig

logger = logging.get_logger(__name__)


class BertEmbeddings(nn.Module):
    """Construct the embeddings from word and position embeddings."""

    def __init__(self, config):
        super().__init__()
        self.word_embeddings = nn.Embedding(
            config.vocab_size, config.hidden_size, padding_idx=config.pad_token_id
        )
        self.position_embeddings = nn.Embedding(
            config.max_position_embeddings, config.hidden_size
        )

        # self.LayerNorm is not snake-cased to stick with TensorFlow model variable name and be able to load
        # any TensorFlow checkpoint file
        self.LayerNorm = nn.LayerNorm(config.hidden_size, eps=config.layer_norm_eps)
        self.dropout = nn.Dropout(config.hidden_dropout_prob)

        # position_ids (1, len position emb) is contiguous in memory and exported when serialized
        self.register_buffer(
            "position_ids", torch.arange(config.max_position_embeddings).expand((1, -1))
        )
        self.position_embedding_type = getattr(
            config, "position_embedding_type", "absolute"
        )

        self.config = config

    def forward(
        self,
        input_ids=None,
        position_ids=None,
        inputs_embeds=None,
        past_key_values_length=0,
    ):
        if input_ids is not None:
            seq_length = input_ids.size()[1]
        else:
            seq_length = 0

        if position_ids is None:
            position_ids = self.position_ids[
                :, past_key_values_length : seq_length + past_key_values_length
            ].clone()

        if input_ids is not None:
            embeddings = self.word_embeddings(input_ids)
            if self.position_embedding_type == "absolute":
                position_embeddings = self.position_embeddings(position_ids)
                embeddings = embeddings + position_embeddings

            if inputs_embeds is not None:
                embeddings = torch.cat((inputs_embeds, embeddings), dim=1)
        else:
            embeddings = inputs_embeds

        embeddings = self.LayerNorm(embeddings)
        embeddings = self.dropout(embeddings)
        return embeddings


class BertSelfAttention(nn.Module):
    def __init__(self, config, is_cross_attention):
        super().__init__()
        self.config = config
        if config.hidden_size % config.num_attention_heads != 0 and not hasattr(
            config, "embedding_size"
        ):
            raise ValueError(
                "The hidden size (%d) is not a multiple of the number of attention "
                "heads (%d)" % (config.hidden_size, config.num_attention_heads)
            )

        self.num_attention_heads = config.num_attention_heads
        self.attention_head_size = int(config.hidden_size / config.num_attention_heads)
        self.all_head_size = self.num_attention_heads * self.attention_head_size

        self.query = nn.Linear(config.hidden_size, self.all_head_size)
        if is_cross_attention:
            self.key = nn.Linear(config.encoder_width, self.all_head_size)
            self.value = nn.Linear(config.encoder_width, self.all_head_size)
        else:
            self.key = nn.Linear(config.hidden_size, self.all_head_size)
            self.value = nn.Linear(config.hidden_size, self.all_head_size)

        self.dropout = nn.Dropout(config.attention_probs_dropout_prob)
        self.position_embedding_type = getattr(
            config, "position_embedding_type", "absolute"
        )
        if (
            self.position_embedding_type == "relative_key"
            or self.position_embedding_type == "relative_key_query"
        ):
            self.max_position_embeddings = config.max_position_embeddings
            self.distance_embedding = nn.Embedding(
                2 * config.max_position_embeddings - 1, self.attention_head_size
            )
        self.save_attention = False

    def save_attn_gradients(self, attn_gradients):
        self.attn_gradients = attn_gradients

    def get_attn_gradients(self):
        return self.attn_gradients

    def save_attention_map(self, attention_map):
        self.attention_map = attention_map

    def get_attention_map(self):
        return self.attention_map

    def transpose_for_scores(self, x):
        new_x_shape = x.size()[:-1] + (
            self.num_attention_heads,
            self.attention_head_size,
        )
        x = x.view(*new_x_shape)
        return x.permute(0, 2, 1, 3)

    def forward(
        self,
        hidden_states,
        attention_mask=None,
        head_mask=None,
        encoder_hidden_states=None,
        encoder_attention_mask=None,
        past_key_value=None,
        output_attentions=False,
    ):

        # If this is instantiated as a cross-attention module, the keys
        # and values come from an encoder; the attention mask needs to be
        # such that the encoder's padding tokens are not attended to.
        is_cross_attention = encoder_hidden_states is not None
        if is_cross_attention:
            key_layer = self.transpose_for_scores(self.key(encoder_hidden_states))
            value_layer = self.transpose_for_scores(self.value(encoder_hidden_states))
            attention_mask = encoder_attention_mask
        elif past_key_value is not None:
            key_layer = self.transpose_for_scores(self.key(hidden_states))
            value_layer = self.transpose_for_scores(self.value(hidden_states))
            key_layer = torch.cat([past_key_value[0], key_layer], dim=2)
            value_layer = torch.cat([past_key_value[1], value_layer], dim=2)
        else:
            key_layer = self.transpose_for_scores(self.key(hidden_states))
            value_layer = self.transpose_for_scores(self.value(hidden_states))

        mixed_query_layer = self.query(hidden_states)

        query_layer = self.transpose_for_scores(mixed_query_layer)

        past_key_value = (key_layer, value_layer)
        
        # Take the dot product between "query" and "key" to get the raw attention scores.
        attention_scores = torch.matmul(query_layer, key_layer.transpose(-1, -2))

        if (
            self.position_embedding_type == "relative_key"
            or self.position_embedding_type == "relative_key_query"
        ):
            seq_length = hidden_states.size()[1]
            position_ids_l = torch.arange(
                seq_length, dtype=torch.long, device=hidden_states.device
            ).view(-1, 1)
            position_ids_r = torch.arange(
                seq_length, dtype=torch.long, device=hidden_states.device
            ).view(1, -1)
            distance = position_ids_l - position_ids_r
            positional_embedding = self.distance_embedding(
                distance + self.max_position_embeddings - 1
            )
            positional_embedding = positional_embedding.to(
                dtype=query_layer.dtype
            )  # fp16 compatibility

            if self.position_embedding_type == "relative_key":
                relative_position_scores = torch.einsum(
                    "bhld,lrd->bhlr", query_layer, positional_embedding
                )
                attention_scores = attention_scores + relative_position_scores
            elif self.position_embedding_type == "relative_key_query":
                relative_position_scores_query = torch.einsum(
                    "bhld,lrd->bhlr", query_layer, positional_embedding
                )
                relative_position_scores_key = torch.einsum(
                    "bhrd,lrd->bhlr", key_layer, positional_embedding
                )
                attention_scores = (
                    attention_scores
                    + relative_position_scores_query
                    + relative_position_scores_key
                )

        attention_scores = attention_scores / math.sqrt(self.attention_head_size)
        if attention_mask is not None:
            # Apply the attention mask is (precomputed for all layers in BertModel forward() function)
            attention_scores = attention_scores + attention_mask

        # Normalize the attention scores to probabilities.
        attention_probs = nn.Softmax(dim=-1)(attention_scores)

        if is_cross_attention and self.save_attention:
            self.save_attention_map(attention_probs)
            attention_probs.register_hook(self.save_attn_gradients)

        # This is actually dropping out entire tokens to attend to, which might
        # seem a bit unusual, but is taken from the original Transformer paper.
        attention_probs_dropped = self.dropout(attention_probs)

        # Mask heads if we want to
        if head_mask is not None:
            attention_probs_dropped = attention_probs_dropped * head_mask

        context_layer = torch.matmul(attention_probs_dropped, value_layer)

        context_layer = context_layer.permute(0, 2, 1, 3).contiguous()
        new_context_layer_shape = context_layer.size()[:-2] + (self.all_head_size,)
        context_layer = context_layer.view(*new_context_layer_shape)

        outputs = (
            (context_layer, attention_probs) if output_attentions else (context_layer,)
        )

        outputs = outputs + (past_key_value,)
        return outputs


class BertSelfOutput(nn.Module):
    def __init__(self, config):
        super().__init__()
        self.dense = nn.Linear(config.hidden_size, config.hidden_size)
        self.LayerNorm = nn.LayerNorm(config.hidden_size, eps=config.layer_norm_eps)
        self.dropout = nn.Dropout(config.hidden_dropout_prob)

    def forward(self, hidden_states, input_tensor):
        hidden_states = self.dense(hidden_states)
        hidden_states = self.dropout(hidden_states)
        hidden_states = self.LayerNorm(hidden_states + input_tensor)
        return hidden_states


class BertAttention(nn.Module):
    def __init__(self, config, is_cross_attention=False):
        super().__init__()
        self.self = BertSelfAttention(config, is_cross_attention)
        self.output = BertSelfOutput(config)
        self.pruned_heads = set()

    def prune_heads(self, heads):
        if len(heads) == 0:
            return
        heads, index = find_pruneable_heads_and_indices(
            heads,
            self.self.num_attention_heads,
            self.self.attention_head_size,
            self.pruned_heads,
        )

        # Prune linear layers
        self.self.query = prune_linear_layer(self.self.query, index)
        self.self.key = prune_linear_layer(self.self.key, index)
        self.self.value = prune_linear_layer(self.self.value, index)
        self.output.dense = prune_linear_layer(self.output.dense, index, dim=1)

        # Update hyper params and store pruned heads
        self.self.num_attention_heads = self.self.num_attention_heads - len(heads)
        self.self.all_head_size = (
            self.self.attention_head_size * self.self.num_attention_heads
        )
        self.pruned_heads = self.pruned_heads.union(heads)

    def forward(
        self,
        hidden_states,
        attention_mask=None,
        head_mask=None,
        encoder_hidden_states=None,
        encoder_attention_mask=None,
        past_key_value=None,
        output_attentions=False,
    ):
        self_outputs = self.self(
            hidden_states,
            attention_mask,
            head_mask,
            encoder_hidden_states,
            encoder_attention_mask,
            past_key_value,
            output_attentions,
        )
        attention_output = self.output(self_outputs[0], hidden_states)

        outputs = (attention_output,) + self_outputs[
            1:
        ]  # add attentions if we output them
        return outputs


class BertIntermediate(nn.Module):
    def __init__(self, config):
        super().__init__()
        self.dense = nn.Linear(config.hidden_size, config.intermediate_size)
        if isinstance(config.hidden_act, str):
            self.intermediate_act_fn = ACT2FN[config.hidden_act]
        else:
            self.intermediate_act_fn = config.hidden_act

    def forward(self, hidden_states):
        hidden_states = self.dense(hidden_states)
        hidden_states = self.intermediate_act_fn(hidden_states)
        return hidden_states


class BertOutput(nn.Module):
    def __init__(self, config):
        super().__init__()
        self.dense = nn.Linear(config.intermediate_size, config.hidden_size)
        self.LayerNorm = nn.LayerNorm(config.hidden_size, eps=config.layer_norm_eps)
        self.dropout = nn.Dropout(config.hidden_dropout_prob)

    def forward(self, hidden_states, input_tensor):
        hidden_states = self.dense(hidden_states)
        hidden_states = self.dropout(hidden_states)
        hidden_states = self.LayerNorm(hidden_states + input_tensor)
        return hidden_states


class BertLayer(nn.Module):
    def __init__(self, config, layer_num):
        super().__init__()
        self.config = config
        self.chunk_size_feed_forward = config.chunk_size_feed_forward
        self.seq_len_dim = 1
        self.attention = BertAttention(config)
        self.layer_num = layer_num
        if (
            self.config.add_cross_attention
            and layer_num % self.config.cross_attention_freq == 0
        ):
            self.crossattention = BertAttention(config, is_cross_attention=self.config.add_cross_attention)
            self.has_cross_attention = True
        else:
            self.has_cross_attention = False
        self.intermediate = BertIntermediate(config)
        self.output = BertOutput(config)

        self.intermediate_query = BertIntermediate(config)
        self.output_query = BertOutput(config)

    def forward(
        self,
        hidden_states,
        attention_mask=None,
        head_mask=None,
        encoder_hidden_states=None,
        encoder_attention_mask=None,
        past_key_value=None,
        output_attentions=False,
        query_length=0,
    ):
        # decoder uni-directional self-attention cached key/values tuple is at positions 1,2
        self_attn_past_key_value = (
            past_key_value[:2] if past_key_value is not None else None
        )
        self_attention_outputs = self.attention(
            hidden_states,
            attention_mask,
            head_mask,
            output_attentions=output_attentions,
            past_key_value=self_attn_past_key_value,
        )
        attention_output = self_attention_outputs[0]
        outputs = self_attention_outputs[1:-1]

        present_key_value = self_attention_outputs[-1]

        if query_length > 0:
            query_attention_output = attention_output[:, :query_length, :]

            if self.has_cross_attention:
                assert (
                    encoder_hidden_states is not None
                ), "encoder_hidden_states must be given for cross-attention layers"
                cross_attention_outputs = self.crossattention(
                    hidden_states=query_attention_output,
                    attention_mask=attention_mask,
                    head_mask=head_mask,
                    encoder_hidden_states=encoder_hidden_states,
                    encoder_attention_mask=encoder_attention_mask,
                    past_key_value=None,
                    output_attentions=output_attentions,
                )
                query_attention_output = cross_attention_outputs[0]
                outputs = (
                    outputs + cross_attention_outputs[1:-1]
                )  # add cross attentions if we output attention weights

            layer_output = self.feed_forward_chunk_query(query_attention_output)
            
            if attention_output.shape[1] > query_length:
                layer_output_text = apply_chunking_to_forward(
                    self.feed_forward_chunk,
                    self.chunk_size_feed_forward,
                    self.seq_len_dim,
                    attention_output[:, query_length:, :],
                )
                layer_output = torch.cat([layer_output, layer_output_text], dim=1)
        else:
            layer_output = apply_chunking_to_forward(
                self.feed_forward_chunk,
                self.chunk_size_feed_forward,
                self.seq_len_dim,
                attention_output,
            )
        outputs = (layer_output,) + outputs

        outputs = outputs + (present_key_value,)

        return outputs

    def feed_forward_chunk(self, attention_output):
        print("feedfowardchunk\nfeedfowardchunk\nfeedfowardchunk\nfeedfowardchunk\nfeedfowardchunk")
        intermediate_output = self.intermediate(attention_output)
        layer_output = self.output(intermediate_output, attention_output)
        return layer_output

    def feed_forward_chunk_query(self, attention_output):
        intermediate_output = self.intermediate_query(attention_output)
        layer_output = self.output_query(intermediate_output, attention_output)
        return layer_output


class BertEncoder(nn.Module):
    def __init__(self, config):
        super().__init__()
        self.config = config
        self.layer = nn.ModuleList(
            [BertLayer(config, i) for i in range(config.num_hidden_layers)]
        )

    def forward(
        self,
        hidden_states,
        attention_mask=None,
        head_mask=None,
        encoder_hidden_states=None,
        encoder_attention_mask=None,
        past_key_values=None,
        use_cache=None,
        output_attentions=False,
        output_hidden_states=False,
        return_dict=True,
        query_length=0,
    ):
        all_hidden_states = () if output_hidden_states else None
        all_self_attentions = () if output_attentions else None
        all_cross_attentions = (
            () if output_attentions and self.config.add_cross_attention else None
        )

        next_decoder_cache = () if use_cache else None

        for i in range(self.config.num_hidden_layers):
            layer_module = self.layer[i]
            if output_hidden_states:
                all_hidden_states = all_hidden_states + (hidden_states,)

            layer_head_mask = head_mask[i] if head_mask is not None else None
            past_key_value = past_key_values[i] if past_key_values is not None else None

            if getattr(self.config, "gradient_checkpointing", False) and self.training:

                if use_cache:
                    logger.warn(
                        "`use_cache=True` is incompatible with gradient checkpointing. Setting `use_cache=False`..."
                    )
                    use_cache = False

                def create_custom_forward(module):
                    def custom_forward(*inputs):
                        return module(
                            *inputs, past_key_value, output_attentions, query_length
                        )

                    return custom_forward

                layer_outputs = torch.utils.checkpoint.checkpoint(
                    create_custom_forward(layer_module),
                    hidden_states,
                    attention_mask,
                    layer_head_mask,
                    encoder_hidden_states,
                    encoder_attention_mask,
                )
            else:
                layer_outputs = layer_module(
                    hidden_states,
                    attention_mask,
                    layer_head_mask,
                    encoder_hidden_states,
                    encoder_attention_mask,
                    past_key_value,
                    output_attentions,
                    query_length,
                )

            hidden_states = layer_outputs[0]
            if use_cache:
                next_decoder_cache += (layer_outputs[-1],)
            if output_attentions:
                all_self_attentions = all_self_attentions + (layer_outputs[1],)
                all_cross_attentions = all_cross_attentions + (layer_outputs[2],)

        if output_hidden_states:
            all_hidden_states = all_hidden_states + (hidden_states,)

        if not return_dict:
            return tuple(
                v
                for v in [
                    hidden_states,
                    next_decoder_cache,
                    all_hidden_states,
                    all_self_attentions,
                    all_cross_attentions,
                ]
                if v is not None
            )
        return BaseModelOutputWithPastAndCrossAttentions(
            last_hidden_state=hidden_states,
            past_key_values=next_decoder_cache,
            hidden_states=all_hidden_states,
            attentions=all_self_attentions,
            cross_attentions=all_cross_attentions,
        )


class BertPooler(nn.Module):
    def __init__(self, config):
        super().__init__()
        self.dense = nn.Linear(config.hidden_size, config.hidden_size)
        self.activation = nn.Tanh()

    def forward(self, hidden_states):
        # We "pool" the model by simply taking the hidden state corresponding
        # to the first token.
        first_token_tensor = hidden_states[:, 0]
        pooled_output = self.dense(first_token_tensor)
        pooled_output = self.activation(pooled_output)
        return pooled_output


class BertPredictionHeadTransform(nn.Module):
    def __init__(self, config):
        super().__init__()
        self.dense = nn.Linear(config.hidden_size, config.hidden_size)
        if isinstance(config.hidden_act, str):
            self.transform_act_fn = ACT2FN[config.hidden_act]
        else:
            self.transform_act_fn = config.hidden_act
        self.LayerNorm = nn.LayerNorm(config.hidden_size, eps=config.layer_norm_eps)

    def forward(self, hidden_states):
        hidden_states = self.dense(hidden_states)
        hidden_states = self.transform_act_fn(hidden_states)
        hidden_states = self.LayerNorm(hidden_states)
        return hidden_states


class BertLMPredictionHead(nn.Module):
    def __init__(self, config):
        super().__init__()
        self.transform = BertPredictionHeadTransform(config)

        # The output weights are the same as the input embeddings, but there is
        # an output-only bias for each token.
        self.decoder = nn.Linear(config.hidden_size, config.vocab_size, bias=False)

        self.bias = nn.Parameter(torch.zeros(config.vocab_size))

        # Need a link between the two variables so that the bias is correctly resized with `resize_token_embeddings`
        self.decoder.bias = self.bias

    def forward(self, hidden_states):
        hidden_states = self.transform(hidden_states)
        hidden_states = self.decoder(hidden_states)
        return hidden_states


class BertOnlyMLMHead(nn.Module):
    def __init__(self, config):
        super().__init__()
        self.predictions = BertLMPredictionHead(config)

    def forward(self, sequence_output):
        prediction_scores = self.predictions(sequence_output)
        return prediction_scores


class BertPreTrainedModel(PreTrainedModel):
    """
    An abstract class to handle weights initialization and a simple interface for downloading and loading pretrained
    models.
    """

    config_class = BertConfig
    base_model_prefix = "bert"
    _keys_to_ignore_on_load_missing = [r"position_ids"]

    def _init_weights(self, module):
        """Initialize the weights"""
        if isinstance(module, (nn.Linear, nn.Embedding)):
            # Slightly different from the TF version which uses truncated_normal for initialization
            # cf https://github.com/pytorch/pytorch/pull/5617
            module.weight.data.normal_(mean=0.0, std=self.config.initializer_range)
        elif isinstance(module, nn.LayerNorm):
            module.bias.data.zero_()
            module.weight.data.fill_(1.0)
        if isinstance(module, nn.Linear) and module.bias is not None:
            module.bias.data.zero_()


class BertModel(BertPreTrainedModel):
    """
    The model can behave as an encoder (with only self-attention) as well as a decoder, in which case a layer of
    cross-attention is added between the self-attention layers, following the architecture described in `Attention is
    all you need <https://arxiv.org/abs/1706.03762>`__ by Ashish Vaswani, Noam Shazeer, Niki Parmar, Jakob Uszkoreit,
    Llion Jones, Aidan N. Gomez, Lukasz Kaiser and Illia Polosukhin.
    argument and :obj:`add_cross_attention` set to :obj:`True`; an :obj:`encoder_hidden_states` is then expected as an
    input to the forward pass.
    """

    def __init__(self, config, add_pooling_layer=False):
        super().__init__(config)
        self.config = config

        self.embeddings = BertEmbeddings(config)

        self.encoder = BertEncoder(config)

        self.pooler = BertPooler(config) if add_pooling_layer else None

        self.init_weights()

    def get_input_embeddings(self):
        return self.embeddings.word_embeddings

    def set_input_embeddings(self, value):
        self.embeddings.word_embeddings = value

    def _prune_heads(self, heads_to_prune):
        """
        Prunes heads of the model. heads_to_prune: dict of {layer_num: list of heads to prune in this layer} See base
        class PreTrainedModel
        """
        for layer, heads in heads_to_prune.items():
            self.encoder.layer[layer].attention.prune_heads(heads)

    def get_extended_attention_mask(
        self,
        attention_mask: Tensor,
        input_shape: Tuple[int],
        device: device,
        is_decoder: bool,
        has_query: bool = False,
    ) -> Tensor:
        """
        Makes broadcastable attention and causal masks so that future and masked tokens are ignored.

        Arguments:
            attention_mask (:obj:`torch.Tensor`):
                Mask with ones indicating tokens to attend to, zeros for tokens to ignore.
            input_shape (:obj:`Tuple[int]`):
                The shape of the input to the model.
            device: (:obj:`torch.device`):
                The device of the input to the model.

        Returns:
            :obj:`torch.Tensor` The extended attention mask, with a the same dtype as :obj:`attention_mask.dtype`.
        """
        # We can provide a self-attention mask of dimensions [batch_size, from_seq_length, to_seq_length]
        # ourselves in which case we just need to make it broadcastable to all heads.
        if attention_mask.dim() == 3:
            extended_attention_mask = attention_mask[:, None, :, :]
        elif attention_mask.dim() == 2:
            # Provided a padding mask of dimensions [batch_size, seq_length]
            # - if the model is a decoder, apply a causal mask in addition to the padding mask
            # - if the model is an encoder, make the mask broadcastable to [batch_size, num_heads, seq_length, seq_length]
            if is_decoder:
                batch_size, seq_length = input_shape

                seq_ids = torch.arange(seq_length, device=device)
                causal_mask = (
                    seq_ids[None, None, :].repeat(batch_size, seq_length, 1)
                    <= seq_ids[None, :, None]
                )

                # add a prefix ones mask to the causal mask
                # causal and attention masks must have same type with pytorch version < 1.3
                causal_mask = causal_mask.to(attention_mask.dtype)

                if causal_mask.shape[1] < attention_mask.shape[1]:
                    prefix_seq_len = attention_mask.shape[1] - causal_mask.shape[1]
                    if has_query:  # UniLM style attention mask
                        causal_mask = torch.cat(
                            [
                                torch.zeros(
                                    (batch_size, prefix_seq_len, seq_length),
                                    device=device,
                                    dtype=causal_mask.dtype,
                                ),
                                causal_mask,
                            ],
                            axis=1,
                        )
                    causal_mask = torch.cat(
                        [
                            torch.ones(
                                (batch_size, causal_mask.shape[1], prefix_seq_len),
                                device=device,
                                dtype=causal_mask.dtype,
                            ),
                            causal_mask,
                        ],
                        axis=-1,
                    )
                extended_attention_mask = (
                    causal_mask[:, None, :, :] * attention_mask[:, None, None, :]
                )
            else:
                extended_attention_mask = attention_mask[:, None, None, :]
        else:
            raise ValueError(
                "Wrong shape for input_ids (shape {}) or attention_mask (shape {})".format(
                    input_shape, attention_mask.shape
                )
            )

        # Since attention_mask is 1.0 for positions we want to attend and 0.0 for
        # masked positions, this operation will create a tensor which is 0.0 for
        # positions we want to attend and -10000.0 for masked positions.
        # Since we are adding it to the raw scores before the softmax, this is
        # effectively the same as removing these entirely.
        extended_attention_mask = extended_attention_mask.to(
            dtype=self.dtype
        )  # fp16 compatibility
        extended_attention_mask = (1.0 - extended_attention_mask) * -10000.0
        return extended_attention_mask

    def forward(
        self,
        query_embeds=None,
        encoder_hidden_states=None,
        encoder_attention_mask=None,
        input_ids=None,
        attention_mask=None,
        position_ids=None,
        head_mask=None,
<<<<<<< HEAD
=======
        inputs_embeds=None,
        encoder_hidden_states=None,
        encoder_attention_mask=None,
>>>>>>> 7deee1e4
        past_key_values=None,
        use_cache=None,
        output_attentions=None,
        output_hidden_states=None,
        return_dict=None,
        is_decoder=False,
    ):
        r"""
        encoder_hidden_states  (:obj:`torch.FloatTensor` of shape :obj:`(batch_size, sequence_length, hidden_size)`, `optional`):
            Sequence of hidden-states at the output of the last layer of the encoder. Used in the cross-attention if
            the model is configured as a decoder.
        encoder_attention_mask (:obj:`torch.FloatTensor` of shape :obj:`(batch_size, sequence_length)`, `optional`):
            Mask to avoid performing attention on the padding token indices of the encoder input. This mask is used in
            the cross-attention if the model is configured as a decoder. Mask values selected in ``[0, 1]``:
            - 1 for tokens that are **not masked**,
            - 0 for tokens that are **masked**.
        past_key_values (:obj:`tuple(tuple(torch.FloatTensor))` of length :obj:`config.n_layers` with each tuple having 4 tensors of shape :obj:`(batch_size, num_heads, sequence_length - 1, embed_size_per_head)`):
            Contains precomputed key and value hidden states of the attention blocks. Can be used to speed up decoding.
            If :obj:`past_key_values` are used, the user can optionally input only the last :obj:`decoder_input_ids`
            (those that don't have their past key value states given to this model) of shape :obj:`(batch_size, 1)`
            instead of all :obj:`decoder_input_ids` of shape :obj:`(batch_size, sequence_length)`.
        use_cache (:obj:`bool`, `optional`):
            If set to :obj:`True`, :obj:`past_key_values` key value states are returned and can be used to speed up
            decoding (see :obj:`past_key_values`).
        """
        output_attentions = (
            output_attentions
            if output_attentions is not None
            else self.config.output_attentions
        )
        output_hidden_states = (
            output_hidden_states
            if output_hidden_states is not None
            else self.config.output_hidden_states
        )
        return_dict = (
            return_dict if return_dict is not None else self.config.use_return_dict
        )

        # use_cache = use_cache if use_cache is not None else self.config.use_cache

        if input_ids is None:
            assert (
                inputs_embeds is not None
            ), "You have to specify inputs_embeds when input_ids is None"

        # past_key_values_length
        past_key_values_length = (
            past_key_values[0][0].shape[2] - self.config.query_length
            if past_key_values is not None
            else 0
        )

        query_length = inputs_embeds.shape[1] if inputs_embeds is not None else 0

        embedding_output = self.embeddings(
            input_ids=input_ids,
            position_ids=position_ids,
            inputs_embeds=inputs_embeds,
            past_key_values_length=past_key_values_length,
        )

        input_shape = embedding_output.size()[:-1]
        batch_size, seq_length = input_shape
        device = embedding_output.device

        if attention_mask is None:
            attention_mask = torch.ones(
                ((batch_size, seq_length + past_key_values_length)), device=device
            )

        # We can provide a self-attention mask of dimensions [batch_size, from_seq_length, to_seq_length]
        # ourselves in which case we just need to make it broadcastable to all heads.
        if is_decoder:
            extended_attention_mask = self.get_extended_attention_mask(
                attention_mask,
                input_ids.shape,
                device,
                is_decoder,
                has_query=(inputs_embeds is not None),
            )
        else:
            extended_attention_mask = self.get_extended_attention_mask(
                attention_mask, input_shape, device, is_decoder
            )

        # If a 2D or 3D attention mask is provided for the cross-attention
        # we need to make broadcastable to [batch_size, num_heads, seq_length, seq_length]
        if encoder_hidden_states is not None:
            if type(encoder_hidden_states) == list:
                encoder_batch_size, encoder_sequence_length, _ = encoder_hidden_states[
                    0
                ].size()
            else:
                (
                    encoder_batch_size,
                    encoder_sequence_length,
                    _,
                ) = encoder_hidden_states.size()
            encoder_hidden_shape = (encoder_batch_size, encoder_sequence_length)

            if type(encoder_attention_mask) == list:
                encoder_extended_attention_mask = [
                    self.invert_attention_mask(mask) for mask in encoder_attention_mask
                ]
            elif encoder_attention_mask is None:
                encoder_attention_mask = torch.ones(encoder_hidden_shape, device=device)
                encoder_extended_attention_mask = self.invert_attention_mask(
                    encoder_attention_mask
                )
            else:
                encoder_extended_attention_mask = self.invert_attention_mask(
                    encoder_attention_mask
                )
        else:
            encoder_extended_attention_mask = None

        # Prepare head mask if needed
        # 1.0 in head_mask indicate we keep the head
        # attention_probs has shape bsz x n_heads x N x N
        # input head_mask has shape [num_heads] or [num_hidden_layers x num_heads]
        # and head_mask is converted to shape [num_hidden_layers x batch x num_heads x seq_length x seq_length]
        head_mask = self.get_head_mask(head_mask, self.config.num_hidden_layers)

        encoder_outputs = self.encoder(
            embedding_output,
            attention_mask=extended_attention_mask,
            head_mask=head_mask,
            encoder_hidden_states=encoder_hidden_states,
            encoder_attention_mask=encoder_extended_attention_mask,
            past_key_values=past_key_values,
            use_cache=use_cache,
            output_attentions=output_attentions,
            output_hidden_states=output_hidden_states,
            return_dict=return_dict,
            query_length=query_length,
        )
        sequence_output = encoder_outputs[0]
        pooled_output = (
            self.pooler(sequence_output) if self.pooler is not None else None
        )

        if not return_dict:
            return (sequence_output, pooled_output) + encoder_outputs[1:]

        return BaseModelOutputWithPoolingAndCrossAttentions(
            last_hidden_state=sequence_output,
            pooler_output=pooled_output,
            past_key_values=encoder_outputs.past_key_values,
            hidden_states=encoder_outputs.hidden_states,
            attentions=encoder_outputs.attentions,
            cross_attentions=encoder_outputs.cross_attentions,
        )


class BertLMHeadModel(BertPreTrainedModel):

    _keys_to_ignore_on_load_unexpected = [r"pooler"]
    _keys_to_ignore_on_load_missing = [r"position_ids", r"predictions.decoder.bias"]

    def __init__(self, config):
        super().__init__(config)

        self.bert = BertModel(config, add_pooling_layer=False)
        self.cls = BertOnlyMLMHead(config)

        self.init_weights()

    def get_output_embeddings(self):
        return self.cls.predictions.decoder

    def set_output_embeddings(self, new_embeddings):
        self.cls.predictions.decoder = new_embeddings

    def forward(
        self,
        input_ids=None,
        attention_mask=None,
        position_ids=None,
        head_mask=None,
        inputs_embeds=None,
        encoder_hidden_states=None,
        encoder_attention_mask=None,
        labels=None,
        past_key_values=None,
        use_cache=True,
        output_attentions=None,
        output_hidden_states=None,
        return_dict=None,
        return_logits=False,
        is_decoder=True,
        reduction="mean",
    ):
        r"""
        encoder_hidden_states  (:obj:`torch.FloatTensor` of shape :obj:`(batch_size, sequence_length, hidden_size)`, `optional`):
            Sequence of hidden-states at the output of the last layer of the encoder. Used in the cross-attention if
            the model is configured as a decoder.
        encoder_attention_mask (:obj:`torch.FloatTensor` of shape :obj:`(batch_size, sequence_length)`, `optional`):
            Mask to avoid performing attention on the padding token indices of the encoder input. This mask is used in
            the cross-attention if the model is configured as a decoder. Mask values selected in ``[0, 1]``:
            - 1 for tokens that are **not masked**,
            - 0 for tokens that are **masked**.
        labels (:obj:`torch.LongTensor` of shape :obj:`(batch_size, sequence_length)`, `optional`):
            Labels for computing the left-to-right language modeling loss (next word prediction). Indices should be in
            ``[-100, 0, ..., config.vocab_size]`` (see ``input_ids`` docstring) Tokens with indices set to ``-100`` are
            ignored (masked), the loss is only computed for the tokens with labels n ``[0, ..., config.vocab_size]``
        past_key_values (:obj:`tuple(tuple(torch.FloatTensor))` of length :obj:`config.n_layers` with each tuple having 4 tensors of shape :obj:`(batch_size, num_heads, sequence_length - 1, embed_size_per_head)`):
            Contains precomputed key and value hidden states of the attention blocks. Can be used to speed up decoding.
            If :obj:`past_key_values` are used, the user can optionally input only the last :obj:`decoder_input_ids`
            (those that don't have their past key value states given to this model) of shape :obj:`(batch_size, 1)`
            instead of all :obj:`decoder_input_ids` of shape :obj:`(batch_size, sequence_length)`.
        use_cache (:obj:`bool`, `optional`):
            If set to :obj:`True`, :obj:`past_key_values` key value states are returned and can be used to speed up
            decoding (see :obj:`past_key_values`).
        Returns:
        Example::
            >>> from transformers import BertTokenizer, BertLMHeadModel, BertConfig
            >>> import torch
            >>> tokenizer = BertTokenizer.from_pretrained('bert-base-cased')
            >>> config = BertConfig.from_pretrained("bert-base-cased")
            >>> model = BertLMHeadModel.from_pretrained('bert-base-cased', config=config)
            >>> inputs = tokenizer("Hello, my dog is cute", return_tensors="pt")
            >>> outputs = model(**inputs)
            >>> prediction_logits = outputs.logits
        """
        return_dict = (
            return_dict if return_dict is not None else self.config.use_return_dict
        )
        if labels is not None:
            use_cache = False
        if past_key_values is not None:
            inputs_embeds = None

        outputs = self.bert(
<<<<<<< HEAD
            query_embeds=query_embeds,
=======
            input_ids,
            attention_mask=attention_mask,
            position_ids=position_ids,
            head_mask=head_mask,
            inputs_embeds=inputs_embeds,
>>>>>>> 7deee1e4
            encoder_hidden_states=encoder_hidden_states,
            encoder_attention_mask=encoder_attention_mask,
            input_ids=input_ids,
            attention_mask=attention_mask,
            position_ids=position_ids,
            head_mask=head_mask,
            past_key_values=past_key_values,
            use_cache=use_cache,
            output_attentions=output_attentions,
            output_hidden_states=output_hidden_states,
            return_dict=return_dict,
            is_decoder=is_decoder,
        )

        sequence_output = outputs[0]
        if inputs_embeds is not None:
            sequence_output = outputs[0][:, inputs_embeds.shape[1] :, :]

        prediction_scores = self.cls(sequence_output)

        if return_logits:
            return prediction_scores[:, :-1, :].contiguous()

        lm_loss = None
        if labels is not None:
            # we are doing next-token prediction; shift prediction scores and input ids by one
            shifted_prediction_scores = prediction_scores[:, :-1, :].contiguous()
            labels = labels[:, 1:].contiguous()
            loss_fct = CrossEntropyLoss(reduction=reduction, label_smoothing=0.1)
            lm_loss = loss_fct(
                shifted_prediction_scores.view(-1, self.config.vocab_size),
                labels.view(-1),
            )
            if reduction == "none":
                lm_loss = lm_loss.view(prediction_scores.size(0), -1).sum(1)

        if not return_dict:
            output = (prediction_scores,) + outputs[2:]
            return ((lm_loss,) + output) if lm_loss is not None else output

        return CausalLMOutputWithCrossAttentions(
            loss=lm_loss,
            logits=prediction_scores,
            past_key_values=outputs.past_key_values,
            hidden_states=outputs.hidden_states,
            attentions=outputs.attentions,
            cross_attentions=outputs.cross_attentions,
        )

    def prepare_inputs_for_generation(
        self, input_ids, inputs_embeds, past=None, attention_mask=None, **model_kwargs
    ):
        # if model is used as a decoder in encoder-decoder model, the decoder attention mask is created on the fly
        if attention_mask is None:
            attention_mask = input_ids.new_ones(input_ids.shape)
        query_mask = input_ids.new_ones(inputs_embeds.shape[:-1])
        attention_mask = torch.cat([query_mask, attention_mask], dim=-1)

        # cut decoder_input_ids if past is used
        if past is not None:
            input_ids = input_ids[:, -1:]

        return {
            "input_ids": input_ids,
            "inputs_embeds": inputs_embeds,
            "attention_mask": attention_mask,
            "past_key_values": past,
            "encoder_hidden_states": model_kwargs.get("encoder_hidden_states", None),
            "encoder_attention_mask": model_kwargs.get("encoder_attention_mask", None),
            "is_decoder": True,
        }

    def _reorder_cache(self, past, beam_idx):
        reordered_past = ()
        for layer_past in past:
            reordered_past += (
                tuple(
                    past_state.index_select(0, beam_idx) for past_state in layer_past
                ),
            )
        return reordered_past<|MERGE_RESOLUTION|>--- conflicted
+++ resolved
@@ -806,12 +806,6 @@
         attention_mask=None,
         position_ids=None,
         head_mask=None,
-<<<<<<< HEAD
-=======
-        inputs_embeds=None,
-        encoder_hidden_states=None,
-        encoder_attention_mask=None,
->>>>>>> 7deee1e4
         past_key_values=None,
         use_cache=None,
         output_attentions=None,
@@ -992,7 +986,7 @@
         attention_mask=None,
         position_ids=None,
         head_mask=None,
-        inputs_embeds=None,
+        query_embeds=None,
         encoder_hidden_states=None,
         encoder_attention_mask=None,
         labels=None,
@@ -1046,15 +1040,7 @@
             inputs_embeds = None
 
         outputs = self.bert(
-<<<<<<< HEAD
             query_embeds=query_embeds,
-=======
-            input_ids,
-            attention_mask=attention_mask,
-            position_ids=position_ids,
-            head_mask=head_mask,
-            inputs_embeds=inputs_embeds,
->>>>>>> 7deee1e4
             encoder_hidden_states=encoder_hidden_states,
             encoder_attention_mask=encoder_attention_mask,
             input_ids=input_ids,
