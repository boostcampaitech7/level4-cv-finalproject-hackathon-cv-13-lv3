--- conflicted
+++ resolved
@@ -154,32 +154,6 @@
                 speech_embeds, speech_atts = encode_speech(
                     spectrogram, raw_wav=raw_wav, audio_padding_mask=audio_padding_mask
                 )
-<<<<<<< HEAD
-          
-            # Add prompt embeds + audio embed 
-            prompts = [test_prompt[task] for task in samples['task']]
-            templated_prompts = [cfg.config.model.prompt_template.format(prompt) for prompt in prompts]
-
-            speech_embeds, speech_atts = prompt_wrap(
-                speech_embeds, speech_atts, templated_prompts, multi_prompt=True
-            )
-
-            bos = torch.ones(
-                [batch_size, 1],
-                dtype=torch.int32,
-                device=speech_embeds.device,
-            ) * tokenizer.bos_token_id
-
-            bos_embeds = llama_model.base_model.model.model.embed_tokens(bos)
-            atts_bos = speech_atts[:, :1]
-          
-            embeds = torch.cat([bos_embeds, speech_embeds], dim=1)
-            attns = torch.cat([atts_bos, speech_atts], dim=1)
-
-            generate_cfg = cfg.config.generate
-        
-            with accelerator.autocast():
-=======
             
                 # Add prompt embeds + audio embed 
                 prompts = [test_prompt[task] for task in samples['task']]
@@ -203,7 +177,6 @@
 
                 generate_cfg = cfg.config.generate
             
->>>>>>> a98f5834
                 outputs = llama_model.generate(
                     inputs_embeds=embeds,
                     pad_token_id=llama_model.config.eos_token_id[0],
