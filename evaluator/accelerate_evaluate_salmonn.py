# Standard library imports
import argparse
import json
import random
import sys
import os
import time
from pathlib import Path

# Third-party imports
import torch
from torch.profiler import profile, record_function
import pandas as pd
from tqdm import tqdm
from accelerate import Accelerator, ProfileKwargs

# Add custom module path
sys.path.append(str(Path(__file__).parent / "audiolm-trainer"))

# Custom modules
from salmonn_utils import SALMONNTestDataset, load_preprocessor, load_model
from config import Config
from utils import get_accelerator_dataloader
from train import setup_seeds
from metrics import compute_wer, compute_spider

def parse_args():
    parser = argparse.ArgumentParser(description='SALMONN Evaluation Script')
    parser.add_argument(
        "--cfg-path", 
        type=str, 
        help='path to configuration file', 
        default='salmonn_eval_config.yaml'
    )
    parser.add_argument(
        "--options",
        nargs="+",
        help="Override settings in the config"
    )
    parser.add_argument(
        "--mode", 
        type=str, 
        default="valid_aac",
        choices=['submission_asr', 'submission_aac', 'valid_asr', 'valid_aac'],
        help="Evaluation mode"
    )
    parser.add_argument(
        "--timer",
        action="store_true",
        help="Enable timer"
    )

    args = parser.parse_args()
    args.task = args.mode.split("_")[1]
    args.make_submission = args.mode.startswith("submission")
    return args

def get_dataset(dataset_cfg, run_cfg, task):
    testset = SALMONNTestDataset(
        dataset_cfg.prefix, dataset_cfg.test_ann_path, dataset_cfg.whisper_path, task
    )
    test_loader = get_accelerator_dataloader(testset, run_cfg, is_train=False)
    return test_loader

def replace_test_ann_path(cfg, task):
    if "test_ann_path" not in cfg.config.datasets.keys():
        if task == "asr":
            cfg.config.datasets.test_ann_path = cfg.config.datasets.test_ann_path_asr
        elif task == "aac":
            cfg.config.datasets.test_ann_path = cfg.config.datasets.test_ann_path_aac
    return cfg

# 모듈별 자동 프로파일링을 위한 훅 등록
def register_profiling_hooks(model):
    """Register profiling hooks for all submodules with their full path names"""
    def create_hook(name):
        def hook(module, input, output):
            with torch.profiler.record_function(f"Layer[{name}]"):
                pass
        return hook

    # 모든 서브모듈에 대해 전체 경로를 포함한 이름으로 프로파일링
    for name, module in model.named_modules():
        module.register_forward_hook(create_hook(name))

def process_batch(samples, encode_speech, prompt_wrap, tokenizer, llama_model, args, test_prompt, cfg, accelerator):
    """Process a single batch of samples"""
    # Preprocess
    samples = prepare_sample(samples, cuda_enabled=accelerator.device.type == "cuda")
    batch_size = samples["spectrogram"].shape[0]
    spectrogram = samples["spectrogram"]
    raw_wav = samples.get("raw_wav", None)
    audio_padding_mask = samples.get("padding_mask", None)
  
    # Encode speech
    speech_embeds, speech_atts = encode_speech(
        spectrogram, raw_wav=raw_wav, audio_padding_mask=audio_padding_mask
    )
  
    # Add prompt embeds + audio embed 
    prompts = [test_prompt[args.task] for task in samples['task']]
    templated_prompts = [cfg.config.model.prompt_template.format(prompt) for prompt in prompts]

    speech_embeds, speech_atts = prompt_wrap(
        speech_embeds, speech_atts, templated_prompts, multi_prompt=True
    )

    bos = torch.ones(
        [batch_size, 1],
        dtype=torch.int32,
        device=speech_embeds.device,
    ) * tokenizer.bos_token_id

    bos_embeds = llama_model.module.base_model.model.model.embed_tokens(bos)
    atts_bos = speech_atts[:, :1]
  
    embeds = torch.cat([bos_embeds, speech_embeds], dim=1)
    attns = torch.cat([atts_bos, speech_atts], dim=1)

    generate_cfg = cfg.config.generate

    with accelerator.autocast():
        outputs = llama_model.module.generate(
            inputs_embeds=embeds,
            pad_token_id=llama_model.module.config.eos_token_id[0],
            max_new_tokens=generate_cfg.get("max_new_tokens", 200),
            num_beams=generate_cfg.get("num_beams", 4),
            do_sample=generate_cfg.get("do_sample", True),
            min_length=generate_cfg.get("min_length", 1),
            temperature=generate_cfg.get("temperature", 0.7),
            top_p=generate_cfg.get("top_p", 0.9),
            repetition_penalty=generate_cfg.get("repetition_penalty", 1.0),
            length_penalty=generate_cfg.get("length_penalty", 1.0),
            attention_mask=attns,
        )

    return outputs, batch_size

def main():
    args = parse_args()
    cfg = Config(args)
    cfg = replace_test_ann_path(cfg, args.task)
    
    setup_seeds(cfg.config.run)
    
<<<<<<< HEAD
    # Add profiling configuration
    profile_kwargs = ProfileKwargs(
        activities=["cpu", "cuda"],  # CPU 프로파일링 제외
        profile_memory=True,  
        record_shapes=False,   # shape 기록 비활성화
        with_stack=False      # 스택 트레이스 비활성화
    )
    accelerator = Accelerator(
        mixed_precision='fp16' if cfg.config.run.get("amp", False) else 'no',
        kwargs_handlers=[profile_kwargs]
    )
=======
    # Accelerator 초기화
    accelerator = Accelerator()
>>>>>>> 7e2772e9
    
    # Load models
    salmonn_preprocessor = load_preprocessor(cfg)
    llama_model, tokenizer = load_model(salmonn_preprocessor)
    
    # 모든 서브 모듈에 프로파일링 훅 등록
    register_profiling_hooks(salmonn_preprocessor)
    register_profiling_hooks(llama_model)
    
    salmonn_preprocessor.llama_model = llama_model
    
    # Set models to eval mode
    salmonn_preprocessor.eval()
    
    # Load data
    dataloader = get_dataset(cfg.config.datasets, cfg.config.run, args.task)
    
    # Prepare with accelerator
    encode_speech, prompt_wrap, tokenizer, llama_model, dataloader = accelerator.prepare(
        salmonn_preprocessor.encode_speech, salmonn_preprocessor.prompt_wrap, tokenizer, salmonn_preprocessor.llama_model, dataloader
    )

    with open("audiolm-trainer/prompts/test_prompt.json", "r") as f:
        test_prompt = json.load(f)

    start_time = time.time()
    total_samples = 0

    # 프로파일링 컨텍스트 수정
    with torch.no_grad():
        local_testset_ids = []
        local_hyps = []
        local_refs = []
        
<<<<<<< HEAD
        # 첫 번째 배치만 프로파일링
        # 프로파일러 설정
        with profile(
            activities=[ProfilerActivity.CPU, ProfilerActivity.CUDA],
            record_shapes=True,
            with_stack=True
        ) as prof:
            for batch_idx, samples in enumerate(tqdm(dataloader)):
                if batch_idx > 0:  # 첫 번째 배치 이후에는 프로파일링 컨텍스트를 벗어남
                    break
                    
                outputs, batch_size = process_batch(
                    samples, encode_speech, prompt_wrap, tokenizer, 
                    llama_model, args, test_prompt, cfg, accelerator
=======
        for samples in tqdm(dataloader, disable=not accelerator.is_local_main_process):
            # Preprocess
            batch_size = samples["spectrogram"].shape[0]
            spectrogram = samples["spectrogram"]
            raw_wav = samples.get("raw_wav", None)
            audio_padding_mask = samples.get("padding_mask", None)
          
            # Encode speech
            with accelerator.autocast():    
                speech_embeds, speech_atts = encode_speech(
                    spectrogram, raw_wav=raw_wav, audio_padding_mask=audio_padding_mask
                )
          
            # Add prompt embeds + audio embed 
            prompts = [test_prompt[task] for task in samples['task']]
            templated_prompts = [cfg.config.model.prompt_template.format(prompt) for prompt in prompts]

            speech_embeds, speech_atts = prompt_wrap(
                speech_embeds, speech_atts, templated_prompts, multi_prompt=True
            )

            bos = torch.ones(
                [batch_size, 1],
                dtype=torch.int32,
                device=speech_embeds.device,
            ) * tokenizer.bos_token_id

            bos_embeds = llama_model.module.base_model.model.model.embed_tokens(bos)
            atts_bos = speech_atts[:, :1]
          
            embeds = torch.cat([bos_embeds, speech_embeds], dim=1)
            attns = torch.cat([atts_bos, speech_atts], dim=1)

            generate_cfg = cfg.config.generate
        
            with accelerator.autocast():
                outputs = llama_model.module.generate(
                    inputs_embeds=embeds,
                    pad_token_id=llama_model.module.config.eos_token_id[0],
                    max_new_tokens=generate_cfg.get("max_new_tokens", 200),
                    num_beams=generate_cfg.get("num_beams", 4),
                    do_sample=generate_cfg.get("do_sample", True),
                    min_length=generate_cfg.get("min_length", 1),
                    temperature=generate_cfg.get("temperature", 0.7),
                    top_p=generate_cfg.get("top_p", 0.9),
                    repetition_penalty=generate_cfg.get("repetition_penalty", 1.0),
                    length_penalty=generate_cfg.get("length_penalty", 1.0),
                    attention_mask=attns,
>>>>>>> 7e2772e9
                )
                
                # 결과 처리
                decoded_results = tokenizer.batch_decode(outputs)
                local_hyps.extend([result.split(cfg.config.generate.end_sym)[0].lower() for result in decoded_results])
                local_testset_ids.extend(samples["testset_id"])
                
                if not args.make_submission:
                    local_refs.extend(samples["text"])
                total_samples += batch_size

        # 나머지 배치 처리 (프로파일링 없이)
        for batch_idx, samples in enumerate(tqdm(dataloader), start=1):
            if batch_idx > 2:
                break
            outputs, batch_size = process_batch(
                samples, encode_speech, prompt_wrap, tokenizer, 
                llama_model, args, test_prompt, cfg, accelerator
            )
            
            # 결과 처리
            decoded_results = tokenizer.batch_decode(outputs)
            local_hyps.extend([result.split(cfg.config.generate.end_sym)[0].lower() for result in decoded_results])
            local_testset_ids.extend(samples["testset_id"])
            
            if not args.make_submission:
                local_refs.extend(samples["text"])
            total_samples += batch_size

        # 모든 프로세스의 처리가 끝난 후 한번에 gather
        accelerator.wait_for_everyone()
        
        # 디버깅을 위한 출력
        if accelerator.is_local_main_process:
            print(f"Local process collected: {len(local_testset_ids)} samples")
        
        # 전체 결과를 한번에 gather
        all_testset_ids = accelerator.gather_for_metrics(local_testset_ids)
        all_hyps = accelerator.gather_for_metrics(local_hyps)
        if not args.make_submission:
            all_refs = accelerator.gather_for_metrics(local_refs)
        
        # 디버깅을 위한 출력
        if accelerator.is_local_main_process:
            print(f"After gathering: {len(all_testset_ids)} samples")
            print(f"Hyps length: {len(all_hyps)}")
            
            # 결과 저장
            result_df = pd.DataFrame({
                "testset_id": all_testset_ids,
                "text": all_hyps
            })
            result_df.drop_duplicates(subset=['testset_id'], keep='first', inplace=True)
            result_df.sort_values(by="testset_id", inplace=True)
            
            def save_result(result_dir, mode):
                os.makedirs(result_dir, exist_ok=True)
                final_file = os.path.join(result_dir, f"{time.strftime('%Y-%m-%d_%H-%M-%S')}_{mode}.csv")
                result_df.to_csv(final_file, index=False)
            
            if args.make_submission:
                save_result("submission_results", "submission")
            else:
                if args.task == 'asr':
                    compute_wer(all_hyps, all_refs)
                elif args.task == 'aac':
                    compute_spider(all_hyps, all_refs)
                save_result("valid_results", "valid")

    end_time = time.time()

    # Print profiling results if this is the main process
    if accelerator.is_local_main_process:
        print("\n=== Layer-wise Performance Analysis ===")
        print(prof.key_averages().table(
            sort_by="cuda_time_total",
            row_limit=50,
            filter_fn=lambda evt: "Layer[" in evt.key
        ))
        
        with open(f"profile_results/profile_stats_{args.mode}_{time.strftime('%Y%m%d_%H%M%S')}.txt", "w") as f:
            f.write("=== Detailed Layer-wise Statistics ===\n")
            f.write("\nTop 50 layers by CUDA time:\n")
            f.write(prof.key_averages().table(
                sort_by="cuda_time_total",
                row_limit=50,
                filter_fn=lambda evt: "Layer[" in evt.key
            ))
            
            f.write("\nTop 50 layers by Memory Usage:\n")
            f.write(prof.key_averages().table(
                sort_by="cuda_memory_usage",
                row_limit=50,
                filter_fn=lambda evt: "Layer[" in evt.key
            ))

    # 프로세스 그룹 정리
    accelerator.end_training()

if __name__ == '__main__':
    random.seed(42)
    main()<|MERGE_RESOLUTION|>--- conflicted
+++ resolved
@@ -9,10 +9,9 @@
 
 # Third-party imports
 import torch
-from torch.profiler import profile, record_function
 import pandas as pd
 from tqdm import tqdm
-from accelerate import Accelerator, ProfileKwargs
+from accelerate import Accelerator
 
 # Add custom module path
 sys.path.append(str(Path(__file__).parent / "audiolm-trainer"))
@@ -70,71 +69,6 @@
             cfg.config.datasets.test_ann_path = cfg.config.datasets.test_ann_path_aac
     return cfg
 
-# 모듈별 자동 프로파일링을 위한 훅 등록
-def register_profiling_hooks(model):
-    """Register profiling hooks for all submodules with their full path names"""
-    def create_hook(name):
-        def hook(module, input, output):
-            with torch.profiler.record_function(f"Layer[{name}]"):
-                pass
-        return hook
-
-    # 모든 서브모듈에 대해 전체 경로를 포함한 이름으로 프로파일링
-    for name, module in model.named_modules():
-        module.register_forward_hook(create_hook(name))
-
-def process_batch(samples, encode_speech, prompt_wrap, tokenizer, llama_model, args, test_prompt, cfg, accelerator):
-    """Process a single batch of samples"""
-    # Preprocess
-    samples = prepare_sample(samples, cuda_enabled=accelerator.device.type == "cuda")
-    batch_size = samples["spectrogram"].shape[0]
-    spectrogram = samples["spectrogram"]
-    raw_wav = samples.get("raw_wav", None)
-    audio_padding_mask = samples.get("padding_mask", None)
-  
-    # Encode speech
-    speech_embeds, speech_atts = encode_speech(
-        spectrogram, raw_wav=raw_wav, audio_padding_mask=audio_padding_mask
-    )
-  
-    # Add prompt embeds + audio embed 
-    prompts = [test_prompt[args.task] for task in samples['task']]
-    templated_prompts = [cfg.config.model.prompt_template.format(prompt) for prompt in prompts]
-
-    speech_embeds, speech_atts = prompt_wrap(
-        speech_embeds, speech_atts, templated_prompts, multi_prompt=True
-    )
-
-    bos = torch.ones(
-        [batch_size, 1],
-        dtype=torch.int32,
-        device=speech_embeds.device,
-    ) * tokenizer.bos_token_id
-
-    bos_embeds = llama_model.module.base_model.model.model.embed_tokens(bos)
-    atts_bos = speech_atts[:, :1]
-  
-    embeds = torch.cat([bos_embeds, speech_embeds], dim=1)
-    attns = torch.cat([atts_bos, speech_atts], dim=1)
-
-    generate_cfg = cfg.config.generate
-
-    with accelerator.autocast():
-        outputs = llama_model.module.generate(
-            inputs_embeds=embeds,
-            pad_token_id=llama_model.module.config.eos_token_id[0],
-            max_new_tokens=generate_cfg.get("max_new_tokens", 200),
-            num_beams=generate_cfg.get("num_beams", 4),
-            do_sample=generate_cfg.get("do_sample", True),
-            min_length=generate_cfg.get("min_length", 1),
-            temperature=generate_cfg.get("temperature", 0.7),
-            top_p=generate_cfg.get("top_p", 0.9),
-            repetition_penalty=generate_cfg.get("repetition_penalty", 1.0),
-            length_penalty=generate_cfg.get("length_penalty", 1.0),
-            attention_mask=attns,
-        )
-
-    return outputs, batch_size
 
 def main():
     args = parse_args()
@@ -143,32 +77,14 @@
     
     setup_seeds(cfg.config.run)
     
-<<<<<<< HEAD
-    # Add profiling configuration
-    profile_kwargs = ProfileKwargs(
-        activities=["cpu", "cuda"],  # CPU 프로파일링 제외
-        profile_memory=True,  
-        record_shapes=False,   # shape 기록 비활성화
-        with_stack=False      # 스택 트레이스 비활성화
-    )
-    accelerator = Accelerator(
-        mixed_precision='fp16' if cfg.config.run.get("amp", False) else 'no',
-        kwargs_handlers=[profile_kwargs]
-    )
-=======
     # Accelerator 초기화
     accelerator = Accelerator()
->>>>>>> 7e2772e9
     
     # Load models
     salmonn_preprocessor = load_preprocessor(cfg)
     llama_model, tokenizer = load_model(salmonn_preprocessor)
-    
-    # 모든 서브 모듈에 프로파일링 훅 등록
-    register_profiling_hooks(salmonn_preprocessor)
-    register_profiling_hooks(llama_model)
-    
     salmonn_preprocessor.llama_model = llama_model
+    
     
     # Set models to eval mode
     salmonn_preprocessor.eval()
@@ -181,35 +97,33 @@
         salmonn_preprocessor.encode_speech, salmonn_preprocessor.prompt_wrap, tokenizer, salmonn_preprocessor.llama_model, dataloader
     )
 
+    # # Debugging output
+    # print(f"Type of llama_model: {type(llama_model)}")
+    # print(f"Has 'module' attribute: {hasattr(llama_model, 'module')}")
+    # if hasattr(llama_model, 'module'):
+    #     print(f"Type of llama_model.module: {type(llama_model.module)}")
+    #     print(f"Type of llama_model.module.config: {type(llama_model.module.config)}")
+    #     print(f"Type of llama_model.module.config.eos_token_id: {type(llama_model.module.config.eos_token_id)}")
+    #     print(f"Type of llama_model.module.config.eos_token_id[0]: {type(llama_model.module.config.eos_token_id[0])}")
+    #     print(f"Type of llama_model.module.module.embed_tokens: {type(llama_model.module.base_model.model.model.embed_tokens)}")
+    # print(f"Has 'model' attribute: {hasattr(llama_model, 'model')}")
+    # if hasattr(llama_model, 'model'):
+    #     print(f"Type of llama_model.model: {type(llama_model.model)}")
+
     with open("audiolm-trainer/prompts/test_prompt.json", "r") as f:
         test_prompt = json.load(f)
 
-    start_time = time.time()
-    total_samples = 0
-
-    # 프로파일링 컨텍스트 수정
+    # Evaluation loop with torch.no_grad()
     with torch.no_grad():
         local_testset_ids = []
         local_hyps = []
         local_refs = []
         
-<<<<<<< HEAD
-        # 첫 번째 배치만 프로파일링
-        # 프로파일러 설정
-        with profile(
-            activities=[ProfilerActivity.CPU, ProfilerActivity.CUDA],
-            record_shapes=True,
-            with_stack=True
-        ) as prof:
-            for batch_idx, samples in enumerate(tqdm(dataloader)):
-                if batch_idx > 0:  # 첫 번째 배치 이후에는 프로파일링 컨텍스트를 벗어남
-                    break
-                    
-                outputs, batch_size = process_batch(
-                    samples, encode_speech, prompt_wrap, tokenizer, 
-                    llama_model, args, test_prompt, cfg, accelerator
-=======
+        idx = 0
         for samples in tqdm(dataloader, disable=not accelerator.is_local_main_process):
+            idx += 1
+            if idx > 3:
+                break
             # Preprocess
             batch_size = samples["spectrogram"].shape[0]
             spectrogram = samples["spectrogram"]
@@ -257,36 +171,16 @@
                     repetition_penalty=generate_cfg.get("repetition_penalty", 1.0),
                     length_penalty=generate_cfg.get("length_penalty", 1.0),
                     attention_mask=attns,
->>>>>>> 7e2772e9
                 )
-                
-                # 결과 처리
-                decoded_results = tokenizer.batch_decode(outputs)
-                local_hyps.extend([result.split(cfg.config.generate.end_sym)[0].lower() for result in decoded_results])
-                local_testset_ids.extend(samples["testset_id"])
-                
-                if not args.make_submission:
-                    local_refs.extend(samples["text"])
-                total_samples += batch_size
-
-        # 나머지 배치 처리 (프로파일링 없이)
-        for batch_idx, samples in enumerate(tqdm(dataloader), start=1):
-            if batch_idx > 2:
-                break
-            outputs, batch_size = process_batch(
-                samples, encode_speech, prompt_wrap, tokenizer, 
-                llama_model, args, test_prompt, cfg, accelerator
-            )
-            
-            # 결과 처리
+
+            # 로컬에 결과 저장 (gather 없이)
             decoded_results = tokenizer.batch_decode(outputs)
-            local_hyps.extend([result.split(cfg.config.generate.end_sym)[0].lower() for result in decoded_results])
+            local_hyps.extend([result.split(generate_cfg.end_sym)[0].lower() for result in decoded_results])
             local_testset_ids.extend(samples["testset_id"])
             
             if not args.make_submission:
                 local_refs.extend(samples["text"])
-            total_samples += batch_size
-
+    
         # 모든 프로세스의 처리가 끝난 후 한번에 gather
         accelerator.wait_for_everyone()
         
@@ -327,33 +221,6 @@
                     compute_spider(all_hyps, all_refs)
                 save_result("valid_results", "valid")
 
-    end_time = time.time()
-
-    # Print profiling results if this is the main process
-    if accelerator.is_local_main_process:
-        print("\n=== Layer-wise Performance Analysis ===")
-        print(prof.key_averages().table(
-            sort_by="cuda_time_total",
-            row_limit=50,
-            filter_fn=lambda evt: "Layer[" in evt.key
-        ))
-        
-        with open(f"profile_results/profile_stats_{args.mode}_{time.strftime('%Y%m%d_%H%M%S')}.txt", "w") as f:
-            f.write("=== Detailed Layer-wise Statistics ===\n")
-            f.write("\nTop 50 layers by CUDA time:\n")
-            f.write(prof.key_averages().table(
-                sort_by="cuda_time_total",
-                row_limit=50,
-                filter_fn=lambda evt: "Layer[" in evt.key
-            ))
-            
-            f.write("\nTop 50 layers by Memory Usage:\n")
-            f.write(prof.key_averages().table(
-                sort_by="cuda_memory_usage",
-                row_limit=50,
-                filter_fn=lambda evt: "Layer[" in evt.key
-            ))
-
     # 프로세스 그룹 정리
     accelerator.end_training()
 
